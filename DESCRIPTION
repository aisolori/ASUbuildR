--- conflicted
+++ resolved
@@ -22,31 +22,21 @@
 Roxygen: list(markdown = TRUE)
 RoxygenNote: 7.3.2
 
-Imports:
+Imports: 
     dplyr,
+    readxl,
     flexdashboard,
-    here,
+    RColorBrewer,
     mapgl,
-    readxl,
-    RColorBrewer,
     rmarkdown,
+    stringr,
     sf,
     sfdep,
     shiny,
-<<<<<<< HEAD
-    stringr,
-    tigris
-
-Suggests:
-    knitr,
-    testthat (>= 3.0.0)
-
-=======
     tigris,
     glue,
     igraph,
     crayon
 Suggests: 
     knitr
->>>>>>> 2ec44f1a
 VignetteBuilder: knitr