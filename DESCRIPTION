Package: ASUbuildR
Type: Package
Title: A Shiny Interface for Constructing Areas of Substantial Unemployment
Version: 0.5
Authors@R: c(
    person("David", "Schmidt", email = "deschmidt@detr.nv.gov", role = c("aut", "cre")),
    person("Michael", "Frank", role = "aut"),
    person("Antonio", "Solorio", email = "aisolorio@detr.nv.gov", role = "ctb")
  )
Description: Provides a point-and-click GUI together with helper algorithms
    for building Areas of Substantial Unemployment (ASUs) from Census tract
    and BLS data. The package wraps a Shiny Flexdashboard interface and
    utilities for optimizing tract groupings and exporting results. Optionally
    integrates a Python OR-Tools CP-SAT backend (via 'reticulate') for
    contiguous tract selection under unemployment-rate and population thresholds.
License: MIT + file LICENSE
URL: https://github.com/aisolori/ASUbuildR
BugReports: https://github.com/aisolori/ASUbuildR/issues
Encoding: UTF-8
Roxygen: list(markdown = TRUE)
RoxygenNote: 7.3.2
<<<<<<< HEAD
Depends: R (>= 4.2)
=======
Depends: R (>= 3.6)
>>>>>>> fc2c1de9
Imports:
    dplyr,
    readxl,
    reticulate (>= 1.37),
    jsonlite,
    flexdashboard,
    RColorBrewer,
    mapgl,
    rmarkdown,
    stringr,
    sf,
    sfdep,
    shiny,
    tigris,
    glue,
    igraph,
    crayon,
    Rcpp
LinkingTo: Rcpp
SystemRequirements: C++11; Python (>= 3.9) with packages: ortools, numpy, pandas, networkx
Suggests: knitr
VignetteBuilder: knitr
Config/reticulate: list(packages = list(
    list(package = "ortools"),
    list(package = "numpy"),
    list(package = "pandas"),
    list(package = "networkx")
  ))<|MERGE_RESOLUTION|>--- conflicted
+++ resolved
@@ -10,20 +10,14 @@
 Description: Provides a point-and-click GUI together with helper algorithms
     for building Areas of Substantial Unemployment (ASUs) from Census tract
     and BLS data. The package wraps a Shiny Flexdashboard interface and
-    utilities for optimizing tract groupings and exporting results. Optionally
-    integrates a Python OR-Tools CP-SAT backend (via 'reticulate') for
-    contiguous tract selection under unemployment-rate and population thresholds.
+    utilities for optimizing tract groupings and exporting results.
 License: MIT + file LICENSE
 URL: https://github.com/aisolori/ASUbuildR
 BugReports: https://github.com/aisolori/ASUbuildR/issues
 Encoding: UTF-8
 Roxygen: list(markdown = TRUE)
 RoxygenNote: 7.3.2
-<<<<<<< HEAD
-Depends: R (>= 4.2)
-=======
 Depends: R (>= 3.6)
->>>>>>> fc2c1de9
 Imports:
     dplyr,
     readxl,
