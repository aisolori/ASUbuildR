--- conflicted
+++ resolved
@@ -13,33 +13,29 @@
 library(reticulate)
 library(processx)
 
-# Check if Python environment is set up, prompt user if not
+# Always define this first so options() won't error
+python_ready <- FALSE
+
 venv_path <- file.path(rappdirs::user_data_dir("ASUbuildR"), "asu-cpsat-venv")
 
-python_ready <- FALSE
-
-# Check if virtual environment exists
-if (dir.exists(venv_path)) {
-  # Try to use it
-  tryCatch({
-    reticulate::use_virtualenv(venv_path, required = TRUE)
-    
-    # Check if packages are available
+# Try to activate the venv and check for OR-Tools, but never abort knitting
+try({
+  if (dir.exists(venv_path)) {
+    # Don't force activation during knit; just try it
+    reticulate::use_virtualenv(venv_path, required = FALSE)
+
     if (reticulate::py_module_available("ortools")) {
       python_ready <- TRUE
       message("[env] Python environment ready")
     } else {
-      message("[env] Python packages not fully installed")
+      message("[env] Virtualenv found, but 'ortools' is missing")
     }
-  }, error = function(e) {
-    message("[env] Virtual environment exists but cannot be activated")
-  })
-} else {
-  message("[env] Python environment not set up")
-  message("[env] Users should run ASUbuildR::setup_asu_python() before using CP-SAT solver")
-}
-
-# Store the status for later use
+  } else {
+    message("[env] Python environment not set up; run ASUbuildR::setup_asu_python()")
+  }
+}, silent = TRUE)
+
+# Store the flag for later chunks
 options(asu_python_ready = python_ready)
 ```
 
@@ -146,7 +142,6 @@
 edit_table <- shiny::reactiveVal(NULL)
 edit_summary <- shiny::reactiveVal(NULL)
 current_selection <- shiny::reactiveVal(NULL)
-map_geom        <- shiny::reactiveVal(NULL)
 # New England Optional year selection logic
 output$is_new_england <- shiny::reactive({
   if (is.null(state())) {
@@ -398,9 +393,69 @@
 
 # ---- dynamic algorithm description -----------------------------------
 output$algo_blurb <- shiny::renderUI({
-
-  if (is.null(input$asu_algo) || input$asu_algo == "orig") {
-    ## ───────── ORIGINAL METHOD ─────────
+  choice <- input$asu_algo %||% "orig"
+
+  if (identical(choice, "cpsat")) {
+    ## ───────── CP-SAT (OR-Tools) METHOD ─────────
+    shiny::HTML(
+      "<p><strong>CP-SAT (OR-Tools) workflow</strong></p>
+       <p>
+         This option builds ASUs by solving a mixed-integer model over tract
+         adjacency. The app will:
+       </p>
+       <ul>
+         <li>Download Census tract shapes for the selected year and build
+             neighbour lists (contiguity).</li>
+         <li>Merge the BLS upload you provided (population, labor force,
+             employment, unemployment, rate).</li>
+         <li>Run the CP-SAT solver with your parameters:
+             <code>UR threshold (τ)</code>, <code>Population threshold</code>,
+             <code>Max ASUs</code>, <code>Time limit</code>, optional
+             <code>Relative gap</code>, and <code>Parallel workers</code>.</li>
+       </ul>
+       <p>
+         While solving, a live <em>CP-SAT log</em> panel appears (top-right)
+         showing progress. When the solver finishes, the map and summary table
+         update automatically; tracts with <code>asunum = 0</code> are not in
+         any ASU.
+       </p>
+       <p>
+         <strong>Requirements:</strong> a working Python environment with
+         OR-Tools. If it isn't available, you'll see a notice and can use
+         Tract Hunter or Simple Snake instead. For New England states, you may
+         need to switch the tract year to 2021 using the option shown above.
+       </p>
+       <p>
+         Click <em>Load tracts &amp; initialise</em> to start. You can refine
+         results on the <em>Modify ASU Selections</em> tab once the map renders.
+       </p>"
+    )
+
+  } else if (identical(choice, "mine")) {
+    ## ───────── TRACT-HUNTER METHOD ─────────
+    shiny::HTML(
+      "<p><strong>Tract Hunter workflow</strong></p>
+       <p>Because Tract Hunter works in stages, the interface exposes those
+          stages as separate buttons:</p>
+       <ul>
+         <li><em>Load tracts &amp; initialise</em><br>
+             ▸ downloads shapefiles, merges the BLS file, then runs the
+             <strong>Seed + Expand</strong> step automatically. This should only be run once.</li>
+         <li><em>Run Hunter</em><br>
+             ▸ performs the optimisation/trade pass that adds
+             high-unemployment neighbours and drops low-unemployment ones until
+             every ASU is as close as possible to the
+             <code>6.45%</code> threshold.</li>
+         <li><em>Combine Groups</em><br>
+             ▸ merges adjacent ASUs that share a boundary. Connected ASUs allow for more tracts to be added, so whenever ASUs are merged it is advisable to run another pass with the Tract Hunter.</li>
+       </ul>
+       <p>You can stop after any step to inspect the map, or run the buttons
+          in sequence for the full, automatic workflow. We suggest iteratively running the Run Hunter and Combine Groups steps until Total Unemployment in ASUs no longer increases. Each step updates the
+          colour map and the unemployment totals shown on the right.</p>"
+    )
+
+  } else {
+    ## ───────── SIMPLE SNAKE (ORIGINAL) METHOD ─────────
     shiny::HTML(
       "<p>
         This button will launch two processes, which will take up to 5&nbsp;minutes
@@ -411,7 +466,7 @@
         appropriate state and year. Next, after combining the BLS file with these
         shapefiles, it will iteratively search for contiguous geographic regions
         until the combined unemployment rate in each region is as close to
-        6.45 % as possible.
+        6.45% as possible.
       </p>
       <p>
         When this process is complete, a map will appear to the right, and a
@@ -424,31 +479,9 @@
         Once this step is done, you may proceed to the next step.
       </p>"
     )
-
-  } else {
-    ## ───────── TRACT-HUNTER METHOD ─────────
-    shiny::HTML(
-      "<p><strong>Tract Hunter workflow</strong></p>
-       <p>Because Tract Hunter works in stages, the interface exposes those
-          stages as separate buttons:</p>
-       <ul>
-         <li><em>Load tracts & initialise</em><br>
-             ▸ downloads shapefiles, merges the BLS file, then runs the
-             <strong>Seed + Expand</strong> step automatically. This should only be run once.</li>
-         <li><em>Run Hunter</em><br>
-             ▸ performs the optimisation/trade pass that adds
-             high-unemployment neighbours and drops low-unemployment ones until
-             every ASU is as close as possible to the
-             <code>6.45%</code> threshold.</li>
-         <li><em>Combine Groups</em><br>
-             ▸ merges adjacent ASUs that share a boundary. Connected ASUs allow for more tracts to be added, so whenever ASUs are merged it is advisable to run another pass with the Tract Hunter.</li>
-       </ul>
-       <p>You can stop after any step to inspect the map, or run the buttons
-          in sequence for the full, automatic workflow. We suggest iteratively running the Run Hunter and Combine Groups steps until Total Unemployment in ASUs no longer increases.  Each step updates the
-          colour map and the unemployment totals shown on the right.</p>"
-    )
-  }
-})
+  }
+})
+
 
 shiny::uiOutput("algo_blurb")
 
@@ -458,45 +491,42 @@
 #shiny::verbatimTextOutput("cpsat_log_tail")
 
 palette_logic <- function(n_asu) {
-        if (n_asu == 0) {
-          list(
-            fill = "#808080",
-            legend_vals = "(none)",
-            legend_cols = "#808080"
-          )
-        } else if (n_asu == 1) {
-          list(
-            fill = mapgl::step_expr(
-              column = "asunum",
-              base = "#808080",
-              stops = "#7FC97F",
-              values = 1,
-              na_color = "#444444"
-            ),
-            legend_vals = 1,
-            legend_cols = "#7FC97F"
-          )
-        } else {
-          pal <- RColorBrewer::brewer.pal(min(max(n_asu, 3L), 8L), "Accent")
-          legend_vals <- seq_len(n_asu)
-          legend_cols <- rep_len(pal, n_asu)
-
-          list(
-            fill = mapgl::match_expr(
-              column = "asunum",
-              values = legend_vals,
-              stops = legend_cols
-            ),
-            legend_vals = legend_vals,
-            legend_cols = legend_cols
-          )
-        }
-<<<<<<< HEAD
-  }
-=======
-      }
-  # ---- end observeEvent -------------------------------------------------
->>>>>>> fc2c1de9
+  if (n_asu == 0) {
+    list(
+      fill = "#808080",
+      legend_vals = "(none)",
+      legend_cols = "#808080"
+    )
+  } else if (n_asu == 1) {
+    list(
+      fill = mapgl::step_expr(
+        column = "asunum",
+        base = "#808080",
+        stops = "#7FC97F",
+        values = 1,
+        na_color = "#444444"
+      ),
+      legend_vals = 1,
+      legend_cols = "#7FC97F"
+    )
+  } else {
+    pal <- RColorBrewer::brewer.pal(min(max(n_asu, 3L), 8L), "Accent")
+    legend_vals <- seq_len(n_asu)
+    legend_cols <- rep_len(pal, n_asu)
+
+    list(
+      fill = mapgl::match_expr(
+        column = "asunum",
+        values = legend_vals,
+        stops = legend_cols
+      ),
+      legend_vals = legend_vals,
+      legend_cols = legend_cols
+    )
+  }
+}
+
+
 
 shiny::observeEvent(input$process, {
   ## 0) Basic checks ------------------------------------------------------
@@ -514,129 +544,335 @@
     }
   }
 
-<<<<<<< HEAD
+  # ensure 'res' exists even if something returns early
+  res <- NULL
+
   ## 1 · Wrap the whole long job in withProgress -------------------------
   shiny::withProgress(message = "Running ASU initialisation…", value = 0, {
     ## 1a · Build tracts + neighbours (can take ~10–60 s the first time)
     shiny::incProgress(0.10, detail = "Downloading Census shapefiles…")
-    
-    # CHANGE THIS LINE FROM:
-    # tract_list <- tigris::tracts(state = state(), year = tract_year()) |>
-    # TO:
+
+    # use selected_year (handles New England override)
     tract_list <- tigris::tracts(state = state(), year = selected_year) |>
       dplyr::mutate(
         row_num    = dplyr::row_number(),
         continuous = sfdep::st_contiguity(geometry)
       )
 
-    ## 1b · Merge the BLS data
+    ## 1b · Merge the BLS data (kept for potential checks/debug)
     shiny::incProgress(0.05, detail = "Merging BLS unemployment data…")
     data_merge <- tract_list |>
       dplyr::left_join(uploaded_data(), by = "GEOID")
 
-    # 2 · Run the chosen ASU algorithm ---------------------------------
+    ## 2 · Run the chosen ASU algorithm ---------------------------------
     algo_choice <- shiny::isolate(input$asu_algo)
     if (is.null(algo_choice) || identical(algo_choice, "")) algo_choice <- "orig"
 
-=======
+    # --- CP-SAT branch (drop-in replacement) -------------------------------
+if (identical(algo_choice, "cpsat")) {
+  session <- shiny::getDefaultReactiveDomain()
+
   shiny::withProgress(message = "Running OR-Tools CP-SAT…", value = 0, {
-  cpsat_running(TRUE)
-  append_cpsat_log("[run] Button clicked (CP-SAT).")
-
-  # ---- 1) Preconditions & parameters ----------------------------------
-  shiny::req(uploaded_data(), state(), tract_year())
-  sel_year <- tract_year()
-  st_fips  <- state()
-
-  # New England year override (same logic you already use)
-  ne_fips <- c("09","23","25","33","44","50")
-  if (st_fips %in% ne_fips && !is.null(input$ne_year_choice) && input$ne_year_choice == "2021") {
-    sel_year <- "2021"
-  }
->>>>>>> fc2c1de9
-
-  tau      <- if (is.null(input$cpsat_tau))       0.0645 else as.numeric(input$cpsat_tau)
-  pop_thr  <- if (is.null(input$cpsat_pop))       10000  else as.integer(input$cpsat_pop)
-  max_asus <- if (is.null(input$cpsat_max))       30     else as.integer(input$cpsat_max)
-  tlimit   <- if (is.null(input$cpsat_timelimit)) 1200   else as.integer(input$cpsat_timelimit)
-  workers  <- if (is.null(input$cpsat_workers))   max(1L, parallel::detectCores()-5L) else as.integer(input$cpsat_workers)
-  rel_gap  <- if (!is.null(input$cpsat_relgap) && !is.na(input$cpsat_relgap)) as.numeric(input$cpsat_relgap) else NA_real_
-  
-  
-
-  append_cpsat_log(sprintf("[run] params: tau=%.6f pop=%d max=%d tlimit=%d workers=%d rel_gap=%s",
-                           tau, pop_thr, max_asus, tlimit, workers,
-                           if (is.na(rel_gap)) "None" else as.character(rel_gap)))
-
-  # ---- 2) Build tracts + neighbors ------------------------------------
-  shiny::incProgress(0.15, detail = "Downloading tracts & building neighbors")
-  append_cpsat_log(sprintf("[NB] Downloading TIGER tracts for state %s (year=%s)…", st_fips, sel_year))
-
-<<<<<<< HEAD
-  ## 4 · Store results & draw map  --------------------------------------
+    cpsat_running(TRUE)
+    append_cpsat_log("[run] Button clicked (CP-SAT).")
+
+    # ---- 1) Preconditions & parameters --------------------------------
+    shiny::req(uploaded_data(), state(), tract_year())
+    sel_year <- selected_year              # from your earlier NE override logic
+    st_fips  <- state()
+
+    tau      <- if (is.null(input$cpsat_tau))       0.0645 else as.numeric(input$cpsat_tau)
+    pop_thr  <- if (is.null(input$cpsat_pop))       10000  else as.integer(input$cpsat_pop)
+    max_asus <- if (is.null(input$cpsat_max))       30     else as.integer(input$cpsat_max)
+    tlimit   <- if (is.null(input$cpsat_timelimit)) 1200   else as.integer(input$cpsat_timelimit)
+    workers  <- if (is.null(input$cpsat_workers))   max(1L, parallel::detectCores()-5L) else as.integer(input$cpsat_workers)
+    rel_gap  <- if (!is.null(input$cpsat_relgap) && !is.na(input$cpsat_relgap)) as.numeric(input$cpsat_relgap) else NA_real_
+
+    append_cpsat_log(sprintf("[run] params: tau=%.6f pop=%d max=%d limit=%ds workers=%d rel_gap=%s",
+                             tau, pop_thr, max_asus, tlimit, workers,
+                             if (is.na(rel_gap)) "None" else as.character(rel_gap)))
+
+    # ---- 2) Build tracts + neighbors ----------------------------------
+    shiny::incProgress(0.15, detail = "Downloading tracts & building neighbors")
+    append_cpsat_log(sprintf("[NB] Downloading TIGER tracts for state %s (year=%s)…", st_fips, sel_year))
+
+    tr_sf <- tigris::tracts(state = st_fips, year = sel_year, progress_bar = FALSE) |>
+      dplyr::mutate(continuous = sfdep::st_contiguity(geometry))
+
+    # Join with uploaded BLS
+    cols_needed <- c("GEOID","tract_ASU_unemp","tract_ASU_emp","tract_pop_cur","tract_ASU_clf","tract_ASU_urate")
+    miss <- setdiff(cols_needed, names(uploaded_data()))
+    if (length(miss)) {
+      shiny::showModal(shiny::modalDialog(
+        title="Input problem", paste("Uploaded data missing:", paste(miss, collapse=", ")), easyClose=TRUE
+      ))
+      cpsat_running(FALSE)
+      return(invisible(NULL))
+    }
+
+    merged_sf <- tr_sf |>
+      dplyr::left_join(uploaded_data(), by="GEOID")
+
+    merged_df <- merged_sf |> sf::st_drop_geometry()
+    append_cpsat_log(sprintf("[NB] Tracts kept: %d (after join)", nrow(merged_df)))
+
+    # Dataframe for Python
+    df_py <- merged_df |>
+      dplyr::transmute(
+        geoid           = GEOID,
+        tract_ASU_unemp = as.integer(tract_ASU_unemp),
+        tract_ASU_emp   = as.integer(tract_ASU_emp),
+        tract_pop2024   = as.integer(tract_pop_cur)
+      )
+
+    if (anyNA(df_py$tract_ASU_unemp) || anyNA(df_py$tract_ASU_emp) || anyNA(df_py$tract_pop2024)) {
+      shiny::showModal(shiny::modalDialog(
+        title="Input problem",
+        "NA found after integer coercion (unemp/emp/pop). Fix the input file.",
+        easyClose=TRUE
+      ))
+      cpsat_running(FALSE)
+      return(invisible(NULL))
+    }
+
+    # 0-based neighbor lists
+    nb_lists <- lapply(merged_sf$continuous, function(iv) {
+      if (length(iv) == 0) list() else as.list(as.integer(iv) - 1L)
+    })
+
+    # ---- 3) Temp run folder + files ------------------------------------
+    shiny::incProgress(0.10, detail = "Writing inputs")
+    run_dir <- file.path(tempdir(), paste0("cpsat_", format(Sys.time(), "%Y%m%d_%H%M%S")))
+    dir.create(run_dir, recursive = TRUE, showWarnings = FALSE)
+
+    df_csv   <- file.path(run_dir, "df.csv")
+    nb_json  <- file.path(run_dir, "nb.json")
+    out_json <- file.path(run_dir, "out.json")
+    runner   <- file.path(run_dir, "runner.py")
+
+    utils::write.csv(df_py, df_csv, row.names = FALSE)
+    jsonlite::write_json(nb_lists, nb_json, auto_unbox = TRUE)
+
+    cpsat_run_dir(run_dir)
+    cpsat_df_csv(df_csv)
+    cpsat_nb_json(nb_json)
+    cpsat_out_json(out_json)
+    cpsat_log_file(NULL)   # streaming logs; no file needed
+
+    append_cpsat_log(paste0("[run] Folder: ", run_dir))
+    append_cpsat_log(paste0("[run] df.csv: ", df_csv))
+    append_cpsat_log(paste0("[run] nb.json: ", nb_json))
+
+    # ---- 4) Write runner.py -------------------------------------------
+    shiny::incProgress(0.05, detail = "Preparing Python runner")
+    py_mod_path <- normalizePath(file.path("..","..","inst","python"), winslash="/", mustWork = TRUE)
+    runner_code <- sprintf("
+import sys, os, json, math
+try:
+    sys.stdout.reconfigure(line_buffering=True)
+except Exception:
+    pass
+os.environ.setdefault('PYTHONUNBUFFERED','1')
+os.environ.setdefault('OMP_NUM_THREADS','1')
+os.environ.setdefault('MKL_NUM_THREADS','1')
+os.environ.setdefault('OPENBLAS_NUM_THREADS','1')
+print('[runner] starting'); print('Python:', sys.version.replace('\\n',' '))
+
+sys.path.insert(0, r'%s')
+print('[runner] module path added')
+
+from asu_cpsat import build_many_asus_cpsat
+import pandas as pd
+
+df = pd.read_csv(r'%s')
+with open(r'%s','r') as f:
+    nb = json.load(f)
+print(f'[runner] inputs: rows={{len(df)}} nb_lists={{len(nb)}}')
+
+kwargs = dict(
+    df=df, nb=nb,
+    tau=%s, pop_thresh=%d, max_asus=%d,
+    time_limit=%d, workers=%d, verbose=True
+)
+REL = %s
+if REL is not None and not (isinstance(REL, float) and math.isnan(REL)):
+    kwargs['rel_gap'] = REL
+print('[runner] launching CP-SAT…', flush=True)
+res = build_many_asus_cpsat(**kwargs)
+print('[runner] solver finished; writing json', flush=True)
+
+asu_id = res['asu_id'] if isinstance(res, dict) else getattr(res,'asu_id')
+asu_id = [int(x) for x in asu_id]
+with open(r'%s','w') as g:
+    json.dump({'asu_id': asu_id}, g)
+print('[runner] OK', flush=True)
+",
+      py_mod_path, df_csv, nb_json,
+      format(tau, scientific = FALSE), pop_thr, max_asus, tlimit, workers,
+      if (is.na(rel_gap)) "None" else as.character(rel_gap),
+      out_json
+    )
+    writeLines(runner_code, runner)
+    append_cpsat_log(paste0("[run] runner.py: ", runner))
+
+    # ---- 5) Locate Python in the venv ---------------------------------
+    shiny::incProgress(0.05, detail = "Locating Python")
+    venv_path <- file.path(rappdirs::user_data_dir("ASUbuildR"), "asu-cpsat-venv")
+    if (.Platform$OS.type == "windows") {
+      pybin <- file.path(venv_path, "Scripts", "python.exe")
+    } else {
+      pybin <- file.path(venv_path, "bin", "python")
+    }
+    if (!file.exists(pybin)) {
+      pybin <- Sys.which("python")
+      if (pybin == "") pybin <- Sys.which("python3")
+    }
+    if (!nzchar(pybin) || !file.exists(pybin)) {
+      shiny::showModal(shiny::modalDialog(
+        title="Python not found",
+        "Could not find the virtual environment or python executable.",
+        easyClose=TRUE
+      ))
+      cpsat_running(FALSE)
+      return(invisible(NULL))
+    }
+    append_cpsat_log(paste0("[run] Using Python: ", pybin))
+
+    # ---- 6) Launch and STREAM output ----------------------------------
+    shiny::incProgress(0.35, detail = "Solving (streaming logs)…")
+    env_map <- c(
+      PYTHONUNBUFFERED = "1",
+      OMP_NUM_THREADS  = "1",
+      MKL_NUM_THREADS  = "1",
+      OPENBLAS_NUM_THREADS = "1"
+    )
+    px <- processx::process$new(
+      command = pybin,
+      args    = c(runner),
+      stdout  = "|",
+      stderr  = "|",
+      windows_hide_window = TRUE,
+      env     = env_map
+    )
+    cpsat_solver_proc(px)
+    append_cpsat_log(sprintf("[run] Python started (pid=%s). Streaming…", px$get_pid()))
+
+    # stream logs and finalize when done
+    if (!is.null(session$userData$cpsatObs)) {
+      try(session$userData$cpsatObs$destroy(), silent = TRUE)
+    }
+    tmr <- shiny::reactiveTimer(300)
+    session$userData$cpsatObs <- shiny::observe({
+      tmr()
+      px <- cpsat_solver_proc()
+      shiny::req(!is.null(px))
+
+      out <- try(px$read_output_lines(), silent = TRUE)
+      err <- try(px$read_error_lines(),  silent = TRUE)
+      if (!inherits(out,"try-error") && length(out)) append_cpsat_log(paste(out, collapse="\n"))
+      if (!inherits(err,"try-error") && length(err)) append_cpsat_log(paste(err, collapse="\n"))
+
+      if (!px$is_alive()) {
+        # drain remaining
+        out_all <- try(px$read_all_output_lines(), silent = TRUE)
+        err_all <- try(px$read_all_error_lines(),  silent = TRUE)
+        if (!inherits(out_all,"try-error") && length(out_all)) append_cpsat_log(paste(out_all, collapse="\n"))
+        if (!inherits(err_all,"try-error") && length(err_all)) append_cpsat_log(paste(err_all, collapse="\n"))
+
+        status <- px$get_exit_status()
+        append_cpsat_log(paste0("[run] Exit status: ", status))
+        session$userData$cpsatObs$destroy()
+
+        # ---- 7) Load results -> update map/reactives -------------------
+        clean_sf_columns <- function(x) {
+          g <- sf::st_geometry(x)
+          df <- x |>
+            sf::st_drop_geometry() |>
+            dplyr::select(where(~ !is.list(.)))
+          sf::st_as_sf(df, geometry = g, crs = sf::st_crs(x))
+        }
+
+        if (identical(status, 0L) && file.exists(cpsat_out_json())) {
+          resj <- jsonlite::fromJSON(cpsat_out_json())
+          if (!is.null(resj$asu_id) && length(resj$asu_id) == nrow(merged_df)) {
+            asu_id <- as.integer(resj$asu_id)
+
+            final_sf <- merged_sf |>
+              dplyr::mutate(asunum = ifelse(asu_id < 0L, 0L, as.integer(asu_id))) |>
+              dplyr::select(-dplyr::any_of("continuous")) |>
+              clean_sf_columns()
+
+            # update reactives used by the rest of the app
+            full_data(final_sf)
+            full_data_reset(final_sf)
+            asu_summary(
+              final_sf |>
+                sf::st_drop_geometry() |>
+                dplyr::filter(asunum > 0) |>
+                dplyr::group_by(asunum) |>
+                dplyr::summarise(
+                  Tracts              = dplyr::n(),
+                  Population          = sum(tract_pop_cur,   na.rm = TRUE),
+                  `Labor Force`       = sum(tract_ASU_clf,   na.rm = TRUE),
+                  Unemployment        = sum(tract_ASU_unemp, na.rm = TRUE),
+                  `Unemployment Rate` = round(Unemployment/`Labor Force`*100, 5),
+                  .groups = "drop"
+                )
+            )
+            output$asu <- shiny::renderTable(asu_summary(), digits = 3)
+            append_cpsat_log("[run] Solver finished OK; map/table updated.")
+          } else {
+            append_cpsat_log("[run][warn] Output JSON invalid or length mismatch.")
+          }
+        } else {
+          append_cpsat_log("[run][error] Solver failed or out.json missing.")
+        }
+
+        cpsat_running(FALSE)
+      }
+    })
+  })
+
+  # stop the parent observer here so non-CP-SAT code below doesn’t run
+  return(invisible(NULL))
+}
+# --- end CP-SAT branch --------------------------------------------------
+
+
+    # (kept for backward-compat, even if not used directly)
+    join_flag <- isTRUE(input$join_touching)
+
+    shiny::incProgress(0.05, detail = "Finding initial ASU seeds…")
+    if (identical(algo_choice, "orig")) {
+      res <- run_asu_original(tract_list, uploaded_data())
+    } else {
+      shiny::withProgress(message = "Seeding & expanding…", value = 0, {
+        th_tract_list(tract_list)
+        th_bls_df(uploaded_data())
+        st <- tract_hunter_seed(th_tract_list(), th_bls_df(), verbose = TRUE)
+        th_state(st)
+      })
+      res <- tract_hunter_finalize(th_state())
+    }
+
+    ## 3 · Finish the bar
+    shiny::incProgress(1, detail = "Finishing up…")
+  }) # ---- withProgress ends here  -------------------------------------
+
+  ## 4 · Store results & update UI ---------------------------------------
   if (!is.null(res)) {
+    # These slots are expected from run_asu_original()/tract_hunter_finalize()
     full_data(res$full_data)
     full_data_reset(res$full_data_reset)
     asu_data(res$asu_data)
     asu_tracts(res$asu_tracts)
     asu_summary(res$asu_summary)
 
-    output$asu <- shiny::renderTable(asu_summary(), digits = 3)}
-
-    ### a. (Re‑)draw the first map ----------------------------------
-  output$initial_map <- mapgl::renderMaplibre({
-   shiny::req(map_geom())
-   map_data <- map_geom()
-
-   if (nrow(map_data) == 0) {
-     return(
-       mapgl::maplibre(style = mapgl::carto_style("positron")) |>
-         mapgl::add_control("No valid polygon geometry to display.", "top-left")
-     )
-   }
-
-   # Treat asunum==0 as NA for coloring, compute palette once
-   map_data <- map_data |>
-     dplyr::mutate(asunum = dplyr::na_if(asunum, 0L))
-
-   n_asu <- max(map_data$asunum, na.rm = TRUE)
-   n_asu <- ifelse(is.finite(n_asu), n_asu, 0L)
-   pal <- palette_logic(n_asu)
-
-   ## Create the map with the computed palette------------------------
-   mapgl::maplibre(style = mapgl::carto_style("positron")) |>
-     mapgl::fit_bounds(map_data, animate = FALSE) |>
-     mapgl::add_fill_layer(
-       id = "basemap",
-       source = map_data,
-       fill_color = pal$fill,
-       fill_opacity = 0.5,
-       fill_outline_color = "black",
-       tooltip = mapgl::concat(
-         "<strong>ASU Number: </strong>", mapgl::get_column("asunum"), "<br>",
-         "<strong>Tract GEOID: </strong>", mapgl::get_column("GEOID"), "<br>",
-         "<strong>UR: </strong>",
-         mapgl::number_format(mapgl::get_column("tract_ASU_urate"),
-           style = "decimal", maximum_fraction_digits = 2
-         ),
-         "%<br>",
-         "<strong>Unemp: </strong>",
-         mapgl::number_format(mapgl::get_column("tract_ASU_unemp"),
-           style = "decimal", maximum_fraction_digits = 0
-         ),
-         "<br>"
-       )
-     ) |>
-     mapgl::add_legend(
-       "ASU Number",
-       values = pal$legend_vals,
-       colors = pal$legend_cols,
-       type   = "categorical"
-     )
- })
-##-------------------------------------------------------------------------
-  
-})
+    output$asu <- shiny::renderTable(asu_summary(), digits = 3)
+    # The global renderMaplibre for output$initial_map will react to full_data()
+  }
+})
+
 
 shiny::observeEvent(input$th_pass, {
   shiny::req(th_state())
@@ -649,308 +885,8 @@
   asu_data(res$asu_data    )   ; asu_tracts(res$asu_tracts)
   asu_summary(res$asu_summary) ; 
   output$asu <- shiny::renderTable( asu_summary(),digits = 3 )
-  mapgl::maplibre_proxy("initial_map") |> mapgl::clear_layer("basemap")
-  output$initial_map <- mapgl::renderMaplibre({
-    shiny::req(map_geom())
-    map_data <- map_geom()
-    if (nrow(map_data) == 0) {
-      return(
-        mapgl::maplibre(style = mapgl::carto_style("positron")) |>
-        mapgl::add_control("No valid polygon geometry to display.", "top-left")
-      )
-    }
-    map_data <- map_data |>
-      dplyr::mutate(asunum = dplyr::na_if(asunum, 0L))
-    n_asu <- max(map_data$asunum, na.rm = TRUE)
-    n_asu <- ifelse(is.finite(n_asu), n_asu, 0L)
-    
-    pal <- palette_logic(n_asu)
-    mapgl::maplibre(style = mapgl::carto_style("positron")) |>
-      mapgl::fit_bounds(map_data, animate = FALSE) |>
-      mapgl::add_fill_layer(
-        id                 = "basemap",
-        source             = map_data,
-        fill_color         = pal$fill,
-        fill_opacity       = 0.5,
-        fill_outline_color = "black",
-        tooltip = mapgl::concat(
-          "<strong>ASU Number: </strong>", mapgl::get_column("asunum"), "<br>",
-          "<strong>Tract GEOID: </strong>", mapgl::get_column("GEOID"),  "<br>",
-          "<strong>UR: </strong>",
-          mapgl::number_format(mapgl::get_column("tract_ASU_urate"),
-                        style = "decimal", maximum_fraction_digits = 2),
-          "%<br>",
-          "<strong>Unemp: </strong>",
-          mapgl::number_format(mapgl::get_column("tract_ASU_unemp"),
-                        style = "decimal", maximum_fraction_digits = 0), "<br>"
-        )
-      ) |>
-      mapgl::add_legend(
-        "ASU Number",
-        values = pal$legend_vals,
-        colors = pal$legend_cols,
-        type   = "categorical"
-      )
-=======
-  tr_sf <- tigris::tracts(state = st_fips, year = sel_year, progress_bar = FALSE) |>
-    dplyr::mutate(continuous = sfdep::st_contiguity(geometry))
-
-  # join with uploaded BLS
-  cols_needed <- c("GEOID","tract_ASU_unemp","tract_ASU_emp","tract_pop_cur","tract_ASU_clf","tract_ASU_urate")
-  miss <- setdiff(cols_needed, names(uploaded_data()))
-  if (length(miss)) {
-    shiny::showModal(shiny::modalDialog(
-      title="Input problem", paste("Uploaded data missing:", paste(miss, collapse=", ")), easyClose=TRUE
-    ))
-    return(invisible(NULL))
-  }
-
-  merged_sf <- tr_sf |>
-    dplyr::left_join(uploaded_data(), by="GEOID")
-
-  merged_df <- merged_sf |> sf::st_drop_geometry()
-  append_cpsat_log(sprintf("[NB] Tracts kept: %d (after join)", nrow(merged_df)))
-
-  # dataframe for Python
-  df_py <- merged_df |>
-    dplyr::transmute(
-      geoid           = GEOID,
-      tract_ASU_unemp = as.integer(tract_ASU_unemp),
-      tract_ASU_emp   = as.integer(tract_ASU_emp),
-      tract_pop2024   = as.integer(tract_pop_cur)
-    )
-
-  if (anyNA(df_py$tract_ASU_unemp) || anyNA(df_py$tract_ASU_emp) || anyNA(df_py$tract_pop2024)) {
-    shiny::showModal(shiny::modalDialog(
-      title="Input problem",
-      "NA found after integer coercion (unemp/emp/pop). Fix the input file.",
-      easyClose=TRUE
-    ))
-    return(invisible(NULL))
-  }
-
-  # 0-based neighbor lists
-  nb_lists <- lapply(merged_sf$continuous, function(iv) {
-    if (length(iv) == 0) list() else as.list(as.integer(iv) - 1L)
-  })
-
-  # ---- 3) Temp run folder + files --------------------------------------
-  shiny::incProgress(0.10, detail = "Writing inputs")
-  run_dir <- file.path(tempdir(), paste0("cpsat_", format(Sys.time(), "%Y%m%d_%H%M%S")))
-  dir.create(run_dir, recursive = TRUE, showWarnings = FALSE)
-
-  df_csv   <- file.path(run_dir, "df.csv")
-  nb_json  <- file.path(run_dir, "nb.json")
-  out_json <- file.path(run_dir, "out.json")
-  runner   <- file.path(run_dir, "runner.py")
-
-  utils::write.csv(df_py, df_csv, row.names = FALSE)
-  jsonlite::write_json(nb_lists, nb_json, auto_unbox = TRUE)
-
-  cpsat_run_dir(run_dir)
-  cpsat_df_csv(df_csv)
-  cpsat_nb_json(nb_json)
-  cpsat_out_json(out_json)
-  cpsat_log_file(NULL)         # we’ll stream stdout/stderr; no file needed
-
-  append_cpsat_log(paste0("[run] Folder: ", run_dir))
-  append_cpsat_log(paste0("[run] df.csv: ", df_csv))
-  append_cpsat_log(paste0("[run] nb.json: ", nb_json))
-
-  # ---- 4) Write runner.py (calls your Python module) -------------------
-  shiny::incProgress(0.05, detail = "Preparing Python runner")
-  py_mod_path <- normalizePath(file.path("..","..","inst","python"), winslash="/", mustWork = TRUE)
-  runner_code <- sprintf("
-import sys, os, json, math, traceback
-try:
-    sys.stdout.reconfigure(line_buffering=True)
-except Exception:
-    pass
-os.environ.setdefault('PYTHONUNBUFFERED','1')
-os.environ.setdefault('OMP_NUM_THREADS','1')
-os.environ.setdefault('MKL_NUM_THREADS','1')
-os.environ.setdefault('OPENBLAS_NUM_THREADS','1')
-print('[runner] starting'); print('Python:', sys.version.replace('\\n',' '))
-
-sys.path.insert(0, r'%s')
-print('[runner] module path added')
-
-from asu_cpsat import build_many_asus_cpsat
-import pandas as pd
-
-df = pd.read_csv(r'%s')
-with open(r'%s','r') as f:
-    nb = json.load(f)
-print(f'[runner] inputs: rows={len(df)} nb_lists={len(nb)}')
-
-kwargs = dict(
-    df=df, nb=nb,
-    tau=%s, pop_thresh=%d, max_asus=%d,
-    time_limit=%d, workers=%d, verbose=True
-)
-REL = %s
-if REL is not None and not (isinstance(REL, float) and math.isnan(REL)):
-    kwargs['rel_gap'] = REL
-print('[runner] launching CP-SAT…', flush=True)
-res = build_many_asus_cpsat(**kwargs)
-print('[runner] solver finished; writing json', flush=True)
-
-# Support both dict and object with attribute
-asu_id = res['asu_id'] if isinstance(res, dict) else getattr(res,'asu_id')
-asu_id = [int(x) for x in asu_id]
-with open(r'%s','w') as g:
-    json.dump({'asu_id': asu_id}, g)
-print('[runner] OK', flush=True)
-",
-    py_mod_path, df_csv, nb_json,
-    format(tau, scientific = FALSE), pop_thr, max_asus, tlimit, workers,
-    if (is.na(rel_gap)) "None" else as.character(rel_gap),
-    out_json
-  )
-  writeLines(runner_code, runner)
-  append_cpsat_log(paste0("[run] runner.py: ", runner))
-
-  # ---- 5) Locate Python from virtual environment --------------------------
-  shiny::incProgress(0.05, detail = "Locating Python")
-  
-  # Get the virtual environment path
-  venv_path <- file.path(rappdirs::user_data_dir("ASUbuildR"), "asu-cpsat-venv")
-  
-  # Find the Python executable in the venv
-  if (.Platform$OS.type == "windows") {
-    pybin <- file.path(venv_path, "Scripts", "python.exe")
-  } else {
-    pybin <- file.path(venv_path, "bin", "python")
-  }
-  
-  # Fallback to system Python if venv not found
-  if (!file.exists(pybin)) {
-    pybin <- Sys.which("python")
-    if (pybin == "") pybin <- Sys.which("python3")
-  }
-  
-  if (!nzchar(pybin) || !file.exists(pybin)) {
-    shiny::showModal(shiny::modalDialog(
-      title="Python not found",
-      "Could not find the virtual environment or python executable.",
-      easyClose=TRUE
-    ))
-    return(invisible(NULL))
-  }
-  append_cpsat_log(paste0("[run] Using Python: ", pybin))
-
-
-  # ---- 6) Launch and STREAM output (processx::process) -----------------
-  shiny::incProgress(0.35, detail = "Solving (streaming logs)…")
-  env_map <- c(
-    PYTHONUNBUFFERED = "1",
-    OMP_NUM_THREADS  = "1",
-    MKL_NUM_THREADS  = "1",
-    OPENBLAS_NUM_THREADS = "1"
-  )
-  px <- processx::process$new(
-    command = pybin,
-    args    = c(runner),
-    stdout  = "|",
-    stderr  = "|",
-    windows_hide_window = TRUE,
-    env     = env_map
-  )
-  cpsat_solver_proc(px)
-  append_cpsat_log(sprintf("[run] Python started (pid=%s). Streaming…", px$get_pid()))
-
-  # Persistent observer to stream logs and finalize UI when done
-  if (!is.null(session$userData$cpsatObs)) {
-    try(session$userData$cpsatObs$destroy(), silent = TRUE)
-  }
-  tmr <- shiny::reactiveTimer(300)
-  session$userData$cpsatObs <- shiny::observe({
-    tmr()
-    px <- cpsat_solver_proc()
-    shiny::req(!is.null(px))
-
-    # pull incremental lines
-    out <- try(px$read_output_lines(), silent = TRUE)
-    err <- try(px$read_error_lines(),  silent = TRUE)
-    if (!inherits(out,"try-error") && length(out)) append_cpsat_log(paste(out, collapse="\n"))
-    if (!inherits(err,"try-error") && length(err)) append_cpsat_log(paste(err, collapse="\n"))
-
-    if (!px$is_alive()) {
-      # drain remaining
-      out_all <- try(px$read_all_output_lines(), silent = TRUE)
-      err_all <- try(px$read_all_error_lines(),  silent = TRUE)
-      if (!inherits(out_all,"try-error") && length(out_all)) append_cpsat_log(paste(out_all, collapse="\n"))
-      if (!inherits(err_all,"try-error") && length(err_all)) append_cpsat_log(paste(err_all, collapse="\n"))
-
-      status <- px$get_exit_status()
-      append_cpsat_log(paste0("[run] Exit status: ", status))
-      session$userData$cpsatObs$destroy()
-
-      # ---- 7) Load results -> update map/reactives ---------------------
-      clean_sf_columns <- function(x) {
-        g <- sf::st_geometry(x)
-        df <- x |>
-          sf::st_drop_geometry() |>
-          dplyr::select(where(~ !is.list(.)))   # drop all list-cols
-        sf::st_as_sf(df, geometry = g, crs = sf::st_crs(x))
-      }
-      
-      if (identical(status, 0L) && file.exists(cpsat_out_json())) {
-        res <- jsonlite::fromJSON(cpsat_out_json())
-        if (!is.null(res$asu_id) && length(res$asu_id) == nrow(merged_df)) {
-          
-          asu_id <- as.integer(res$asu_id)
-          
-          final_sf <- merged_sf |>
-            dplyr::mutate(asunum = ifelse(asu_id < 0L, 0L, as.integer(asu_id))) |>
-            dplyr::select(-dplyr::any_of("continuous")) |>  # explicit belt-and-suspenders
-            clean_sf_columns()
-
-          # update your existing reactives
-          full_data(final_sf)
-          full_data_reset(final_sf)
-          asu_summary(
-            final_sf |>
-              sf::st_drop_geometry() |>
-              dplyr::filter(asunum > 0) |>
-              dplyr::group_by(asunum) |>
-              dplyr::summarise(
-                Tracts              = dplyr::n(),
-                Population          = sum(tract_pop_cur,   na.rm = TRUE),
-                `Labor Force`       = sum(tract_ASU_clf,   na.rm = TRUE),
-                Unemployment        = sum(tract_ASU_unemp, na.rm = TRUE),
-                `Unemployment Rate` = round(Unemployment/`Labor Force`*100, 5),
-                .groups = "drop"
-              )
-          )
-          
-          
-          map_geom({
-            final_sf |>
-              sf::st_make_valid() |>
-              sf::st_zm(what = "ZM", drop = TRUE) |>
-              dplyr::filter(!sf::st_is_empty(geometry)) |>
-              dplyr::mutate(geom_type = sf::st_geometry_type(geometry)) |>
-              dplyr::filter(geom_type %in% c("POLYGON","MULTIPOLYGON")) |>
-              dplyr::select(-geom_type)
-          })
-          output$asu <- shiny::renderTable(asu_summary(), digits = 3)
-          append_cpsat_log("[run] Solver finished OK; map/table updated.")
-          cpsat_running(FALSE)
-          # (Re)draw your map via your existing renderMaplibre code
-          # (your existing renderMaplibre('initial_map') will pick up updated reactives)
-        } else {
-          append_cpsat_log("[run][warn] Output JSON invalid or length mismatch.")
-        }
-      } else {
-        append_cpsat_log("[run][error] Solver failed or out.json missing.")
-      }
-    }
->>>>>>> fc2c1de9
-  })
-})
-
-})
+  mapgl::maplibre_proxy("initial_map") |> mapgl::clear_layer("basemap")})
+  
 
 shiny::observeEvent(input$th_combine, {
   shiny::req(th_state())
@@ -964,49 +900,7 @@
   asu_summary(res$asu_summary) ; 
   output$asu <- shiny::renderTable( asu_summary(),digits = 3 )
   mapgl::maplibre_proxy("initial_map") |> mapgl::clear_layer("basemap")
-  output$initial_map <- mapgl::renderMaplibre({
-    shiny::req(map_geom())
-    map_data <- map_geom()
-    if (nrow(map_data) == 0) {
-      return(
-        mapgl::maplibre(style = mapgl::carto_style("positron")) |>
-        mapgl::add_control("No valid polygon geometry to display.", "top-left")
-      )
-    }
-    map_data <- map_data |>
-      dplyr::mutate(asunum = dplyr::na_if(asunum, 0L))
-    n_asu <- max(map_data$asunum, na.rm = TRUE)
-    n_asu <- ifelse(is.finite(n_asu), n_asu, 0L)
-    
-
-    pal <- palette_logic(n_asu)
-    mapgl::maplibre(style = mapgl::carto_style("positron")) |>
-      mapgl::fit_bounds(map_data, animate = FALSE) |>
-      mapgl::add_fill_layer(
-        id                 = "basemap",
-        source             = map_data,
-        fill_color         = pal$fill,
-        fill_opacity       = 0.5,
-        fill_outline_color = "black",
-        tooltip = mapgl::concat(
-          "<strong>ASU Number: </strong>", mapgl::get_column("asunum"), "<br>",
-          "<strong>Tract GEOID: </strong>", mapgl::get_column("GEOID"),  "<br>",
-          "<strong>UR: </strong>",
-          mapgl::number_format(mapgl::get_column("tract_ASU_urate"),
-                        style = "decimal", maximum_fraction_digits = 2),
-          "%<br>",
-          "<strong>Unemp: </strong>",
-          mapgl::number_format(mapgl::get_column("tract_ASU_unemp"),
-                        style = "decimal", maximum_fraction_digits = 0), "<br>"
-        )
-      ) |>
-      mapgl::add_legend(
-        "ASU Number",
-        values = pal$legend_vals,
-        colors = pal$legend_cols,
-        type   = "categorical"
-      )
-  })
+  
 })
 
 #-------Total Unemployment Box --------------------------------
@@ -1539,9 +1433,6 @@
   # Update full_data with the loaded data
   full_data(loaded_data)
   
-  # Trigger map re-render with new data
-  initial_map_data(loaded_data)
-  
   # Provide feedback to the user
   shiny::showModal(shiny::modalDialog(
     title = "Data Loaded",
