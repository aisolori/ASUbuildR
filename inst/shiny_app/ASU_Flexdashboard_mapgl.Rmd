---
title: "ASUbuildR"
output: 
  flexdashboard::flex_dashboard:
    orientation: columns
    vertical_layout: scroll
runtime: shiny
editor_options: 
  markdown: 
    wrap: 72
---

```{r setup, include=FALSE}
<<<<<<< HEAD
# Figure out full paths to src/ C++ files, going up two levels
src_cpp_files <- c("choose_best_neighbor.cpp",
                   "build_edges.cpp",
                   "choose_best_drop.cpp")

src_paths <- normalizePath(file.path("..", "..", "src", src_cpp_files),
                           winslash = "/", mustWork = FALSE)

# Check that all source files are there
in_repo <- all(file.exists(src_paths))

maybe_sourceCpp <- function(fun, path) {
  if (!exists(fun, mode = "function") && file.exists(path)) {
    message("Compiling ", basename(path))
    Rcpp::sourceCpp(path)
  }
}

if (in_repo) {
  message("→ Dev mode: compiling C++ helpers from src/")
  maybe_sourceCpp("choose_best_neighbor", src_paths[1])
  maybe_sourceCpp("build_edges",          src_paths[2])
  maybe_sourceCpp("choose_best_drop",     src_paths[3])
} else {
  message("→ Installed package mode (shared library already loaded)")
=======
library(shiny)
library(flexdashboard)
library(mapgl)
library(tigris)
library(sf)
library(sfdep)
library(tidyverse)
library(readxl)
library(Rcpp)

if (!requireNamespace("here", quietly = TRUE))
  install.packages("here")

## ---- dev-or-installed switch -------------------------------------------
# 1. Try the *installed* version first
have_pkg <- requireNamespace("ASUbuildR", quietly = TRUE)

# 2. Decide if we're in a dev checkout:
#    This is TRUE when *either* the package is not installed
#    *or* we detect a .git/ folder (meaning "inside a repo").
in_dev  <- !have_pkg || file.exists(here::here(".git"))

if (have_pkg && !in_dev) {
  # Installed package is good enough – just load it
  library(ASUbuildR)

} else {
  # Development mode  ────────────────
  # a) Load all R/ code in place (no need to source one file at a time)
  if (requireNamespace("pkgload", quietly = TRUE)) {
    pkgload::load_all(here::here())          # brings in R/ and compiled DLLs
  } else {
    # fallback: source the key scripts manually
    source(here::here("R", "run_asu_original.r"))
    source(here::here("R", "run_tract_hunter.R"))
  }

  # b) Re-compile the C++ helpers only if the functions aren't already loaded
  maybe_sourceCpp <- function(fun_name, path) {
    if (!exists(fun_name, mode = "function") && file.exists(path))
      Rcpp::sourceCpp(path)
  }

  maybe_sourceCpp("choose_best_neighbor",
                  here::here("src", "choose_best_neighbor.cpp"))
  maybe_sourceCpp("build_edges",
                  here::here("src", "build_edges.cpp"))
  maybe_sourceCpp("choose_best_drop",
                  here::here("src", "choose_best_drop.cpp"))
>>>>>>> c18ac6ff
}

## ---- tigris cache ----------------------------------------------------
## put cached TIGER/Line ZIPs in a per-user cache folder that is always
## writable, even after the package is installed read-only.

# 1. choose a sensible user-cache path (rappdirs works everywhere)
cache_dir <- rappdirs::user_cache_dir("ASUbuildR", "tigris")

# 2. create it if it doesn't exist
if (!dir.exists(cache_dir))
  dir.create(cache_dir, recursive = TRUE, showWarnings = FALSE)

# 3. tell tigris to use it *this session*
options(tigris_cache_dir = cache_dir)

# tell tigris to look there first before re‑downloading
options(tigris_use_cache = TRUE)

# ---- resolve paths from the project root ----------------------------
# 'here()' always points at the directory that contains ASUbuildR.Rproj
# no matter where this .Rmd lives.
<<<<<<< HEAD
if (!requireNamespace("here", quietly = TRUE))
  install.packages("here")

source(here::here("R", "run_asu_original.r"))   # local = FALSE by default
source(here::here("R", "run_tract_hunter.R"))
=======
>>>>>>> c18ac6ff

# cache every tigris download automatically
options(
  tigris_use_cache = TRUE,                 # turn caching on
  tigris_class     = "sf"                  # always return sf objects
)

options(shiny.maxRequestSize = 50 * 1024^2)  # Set to 50MB or your desired limit

# Initialize reactive values
uploaded_data <- shiny::reactiveVal(NULL)
state <- shiny::reactiveVal(NULL)
tract_year <- shiny::reactiveVal(NULL)
tract_data <- shiny::reactiveVal(NULL)
asu_data <- shiny::reactiveVal(NULL)
asu_tracts <- shiny::reactiveVal(NULL)
asu_summary <- shiny::reactiveVal(NULL)
full_data <- shiny::reactiveVal(NULL)
full_data_reset <- shiny::reactiveVal()
selected_tracts <- shiny::reactiveVal(NULL)
edit_table <- shiny::reactiveVal(NULL)
edit_summary <- shiny::reactiveVal(NULL)
current_selection <- shiny::reactiveVal(NULL)

# Tract Hunter staged state -----------------------------------------
th_state <- shiny::reactiveVal(NULL)
th_tract_list <- shiny::reactiveVal(NULL)
th_bls_df <- shiny::reactiveVal(NULL)

map_data_dbg <- shiny::reactiveVal(NULL)   # container

highlighted_tracts <- shiny::reactiveVal(character(0))

# Load static data
excel_names <- c("record",
                 "geoid",
                 "st_fips",
                 "cnty_fips",
                 "tract_fips",
                 "name",
                 "tract_pop_dec",
                 "tract_pop_cur",
                 "tract_emp",
                 "tract_unemp",
                 "tract_urate",
                 "tract_urate_error",
                 "cnty_pop_dec",
                 "cnty_pop_cur",
                 "cnty_emp",
                 "cnty_unemp",
                 "cnty_urate",
                 "cnty_urate_error",
                 "pop_shr",
                 "emp_shr",
                 "unemp_shr",
                 "laus_primary",
                 "cnty_emp_ave",
                 "cnty_unemp_ave",
                 "tract_ASU_clf",
                 "tract_ASU_emp",
                 "tract_ASU_unemp",
                 "tract_ASU_urate")
```

# Data Initialization

## Controls {data-width="150"}

This screen allows you to import the BLS-provided ASU file, generally named like *NV_asu23.xlsx* which will be the only external data import step necessary. The script will read the file, extract the state and corresponding year, and standardize the column names to avoid annual updates to the script.

If the necessary data is not in columns **A through AB** within the Excel file, this process will not work correctly.

Once the file is loaded, a preview of the data will appear on the right, the state and year will display below, and the analyst may proceed to the next tab (Load Initial ASU).

Note: at this time, ASUbuildR assumes a state is using county-based census tracts.  If a state uses another geography such as NECTAs as the basis for its ASU tract file, this process will require some modification.

```{r}
shiny::fileInput("file", "Choose Excel File", accept = c(".xls", ".xlsx"))

shiny::textOutput("selected_state")

shiny::textOutput("selected_year")
```

## Output {data-width="850"}

```{r}
shiny::tableOutput("data_preview")

shiny::observeEvent(input$file, {
  shiny::req(input$file)
  df <- readxl::read_excel(input$file$datapath, range = "A2:AB25000", col_names = excel_names) |>
    dplyr::filter(!is.na(geoid)) |>
    dplyr::mutate(GEOID = stringr::str_remove(geoid, "14000US")) |>
    dplyr::select(GEOID,
           st_fips,
           cnty_fips,
           tract_fips,
           name,
           tract_pop_cur,
           tract_ASU_clf,
           tract_ASU_emp,
           tract_ASU_unemp,
           tract_ASU_urate)
  
  uploaded_data(df)
  
  uploaded_data() |>
    dplyr::pull(st_fips) |>
    unique() |>
    state()
  
  readxl::read_excel(input$file$datapath, range = "H1:H1", col_names = "year") |>
    dplyr::pull(year) |>
    stringr::str_remove("tract_pop") |>
    tract_year()
  
  output$data_preview <- shiny::renderTable({
    head(uploaded_data(),50)
  })
  
  output$selected_state <- shiny::renderText({
    paste0("Selected FIPS is: ", state())
  })
  
  output$selected_year <- shiny::renderText({
    paste0("Tract Population Year is: ", tract_year())
  })
})
```

# Load Initial ASU

## Controls {data-width="200"}

```{r}
# ---- algorithm picker -------------------------------------------------
shiny::radioButtons(
  inputId = "asu_algo",
  label   = "Choose algorithm",
  choices = c("Original"      = "orig",
              "Tract Hunter"  = "mine"),
  inline  = TRUE
)

# -----------------------------------------------------------------------
# main "Run" button (always visible)
shiny::div(style = "margin-top: 0.5rem;",
    shiny::actionButton(
      inputId = "process",
      label   = "Load tracts & initialise",
      class   = "btn-primary"
    )
)

# -----------------------------------------------------------------------
# extra Tract-Hunter controls (only when algo == 'mine')
shiny::conditionalPanel(
  condition = "input.asu_algo === 'mine'",
  shiny::tagList(
    shiny::hr(style = "margin: 0.8rem 0;"),
    shiny::div(
      class = "btn-group",           # keep them on one line
      style = "width: 100%;",
      shiny::actionButton("th_pass",    "Run Hunter",     class = "btn-secondary"),
      shiny::actionButton("th_combine", "Combine Groups",   class = "btn-secondary")
    )
  )
)

# ---- dynamic algorithm description -----------------------------------
output$algo_blurb <- shiny::renderUI({

  if (is.null(input$asu_algo) || input$asu_algo == "orig") {
    ## ───────── ORIGINAL METHOD ─────────
    shiny::HTML(
      "<p>
        This button will launch two processes, which will take up to 5&nbsp;minutes
        to complete. For smaller states, it may take under 15&nbsp;seconds.
      </p>
      <p>
        First, the application will download census shapefiles by tract for the
        appropriate state and year. Next, after combining the BLS file with these
        shapefiles, it will iteratively search for contiguous geographic regions
        until the combined unemployment rate in each region is as close to
        6.45 % as possible.
      </p>
      <p>
        When this process is complete, a map will appear to the right, and a
        summary of the created ASU regions will appear below. It is important to
        note these will still include areas that do not qualify as an independent
        ASU (there is no check for population), but it gives the analyst a
        starting place for analysis.
      </p>
      <p>
        Once this step is done, you may proceed to the next step.
      </p>"
    )

  } else {
    ## ───────── TRACT-HUNTER METHOD ─────────
    shiny::HTML(
      "<p><strong>Tract Hunter pipeline</strong></p>
       <p>Because Tract Hunter works in stages, the interface exposes those
          stages as separate buttons:</p>
       <ul>
         <li><em>Load tracts & initialise</em><br>
             ▸ downloads shapefiles, merges the BLS file, then runs the
             <strong>Seed + Expand</strong> step automatically.</li>
         <li><em>Run ASU Pass</em><br>
             ▸ performs the optimisation/trade pass that adds
             high-unemployment neighbours and drops low-unemployment ones until
             every ASU is as close as possible to the
             <code>6.45&nbsp;%</code> threshold.</li>
         <li><em>Combine Groups</em><br>
             ▸ merges adjacent ASUs that share a boundary, then performs a
             <em>second</em> optimisation pass so no eligible tract is left
             behind.</li>
       </ul>
       <p>You can stop after any step to inspect the map, or run the buttons
          in sequence for the full, automatic workflow.  Each step updates the
          colour map and the unemployment totals shown on the right.</p>"
    )
  }
})

shiny::uiOutput("algo_blurb")

shiny::htmlOutput("total_unemp")
shiny::tableOutput("asu")

shiny::observeEvent(input$process, {
  
  ## 0 · Basic checks ----------------------------------------------------
  shiny::req(uploaded_data(), state(), tract_year())

  ## 1 · Wrap the whole long job in withProgress -------------------------
  shiny::withProgress(message = "Running ASU initialisation…", value = 0, {

    ## 1a · Build tracts + neighbours (can take ~10–60 s the first time)
    shiny::incProgress(0.10, detail = "Downloading Census shapefiles…")
    tract_list <- tigris::tracts(state = state(), year = tract_year()) |>
      dplyr::mutate(
        row_num    = dplyr::row_number(),
        continuous = sfdep::st_contiguity(geometry)
      )

    ## 1b · Merge the BLS data
    shiny::incProgress(0.05, detail = "Merging BLS unemployment data…")
    data_merge <- tract_list |>
      dplyr::left_join(uploaded_data(), by = "GEOID")

    # 2 · Run the chosen ASU algorithm ---------------------------------
    algo_choice <- shiny::isolate(input$asu_algo %||% "orig")
    
    join_flag <- isTRUE(input$join_touching)   # ← keep the flag you already built
    
    shiny::incProgress(0.05, detail = "Finding initial ASU seeds…")
    if (algo_choice == "orig") {
      res <- run_asu_original(tract_list, uploaded_data())
    } else {
      shiny::withProgress(message = "Seeding & expanding…", value = 0, {
        th_tract_list(tract_list)
        th_bls_df(uploaded_data())
        st <- tract_hunter_seed(th_tract_list(), th_bls_df(), verbose = TRUE)})
      th_state(st)
      res <- tract_hunter_finalize(st)
    }

    ## 3 · Finish the bar
    shiny::incProgress(1, detail = "Finishing up…")
  })  # ---- withProgress ends here  -------------------------------------

  ## 4 · Store results & draw map  --------------------------------------
  if (!is.null(res)) {
    full_data(res$full_data  )   ; full_data_reset(res$full_data_reset)
    asu_data(res$asu_data    )   ; asu_tracts(res$asu_tracts)
    asu_summary(res$asu_summary) ; map_data_dbg(res$full_data)

    output$asu <- shiny::renderTable( asu_summary(),digits = 3 )

    ## 5. (Re‑)draw the first map ----------------------------------

  output$initial_map <- mapgl::renderMaplibre({

    shiny::req(full_data())
    map_data <- full_data()

    # ---- 6·1 geometry housekeeping ----------------------------------
    map_data <- map_data |>
      sf::st_make_valid() |>
      sf::st_zm(what = "ZM", drop = TRUE) |>
      dplyr::filter(!sf::st_is_empty(geometry)) |>
      dplyr::mutate(geom_type = sf::st_geometry_type(geometry)) |>
      dplyr::filter(geom_type %in% c("POLYGON", "MULTIPOLYGON")) |>
      dplyr::select(-geom_type)

    if (nrow(map_data) == 0) {
      return(
        mapgl::maplibre(style = mapgl::carto_style("positron")) |>
        mapgl::add_control("No valid polygon geometry to display.", "top-left")
      )
    }

    # ---- 6·2 palette / breaks ---------------------------------------
    map_data <- map_data |>
      dplyr::mutate(asunum = dplyr::na_if(asunum, 0L))

    n_asu <- max(map_data$asunum, na.rm = TRUE)
    n_asu <- ifelse(is.finite(n_asu), n_asu, 0L)

    palette_logic <- function(n_asu) {
  if (n_asu == 0) {
    list(fill = "#808080",
         legend_vals = "(none)",
         legend_cols = "#808080")

  } else if (n_asu == 1) {
    list(
      fill  = mapgl::step_expr(column="asunum",
                        base="#808080",
                        stops="#7FC97F",
                        values=1,
                        na_color="#444444"),
      legend_vals = 1,
      legend_cols = "#7FC97F"
    )

  } else {
    n_cat <- min(max(n_asu, 3L), 8L)          # 3-to-8 distinct hues
    pal   <- RColorBrewer::brewer.pal(n_cat, "Accent")

    # make colours exactly as long as the value vector
    legend_cols <- rep_len(pal, n_asu)

    breaks <- seq(1 + n_asu / n_cat, n_asu, length.out = n_cat - 1)

    list(
      fill = mapgl::step_expr(column   = "asunum",
                       base     = pal[1],
                       stops    = pal[-1],
                       values   = breaks,
                       na_color = "#444444"),
      legend_vals = seq_len(n_asu),
      legend_cols = legend_cols
    )
  }
}

    pal <- palette_logic(n_asu)

    # ---- 6·3 build map ----------------------------------------------
    mapgl::maplibre(style = mapgl::carto_style("positron")) |>
      mapgl::fit_bounds(map_data, animate = FALSE) |>
      mapgl::add_fill_layer(
        id                 = "basemap",
        source             = map_data,
        fill_color         = pal$fill,
        fill_opacity       = 0.5,
        fill_outline_color = "black",
        tooltip = mapgl::concat(
          "<strong>ASU Number: </strong>", mapgl::get_column("asunum"), "<br>",
          "<strong>Tract GEOID: </strong>", mapgl::get_column("GEOID"),  "<br>",
          "<strong>UR: </strong>",
          mapgl::number_format(mapgl::get_column("tract_ASU_urate"),
                        style = "decimal", maximum_fraction_digits = 2),
          "%<br>",
          "<strong>Unemp: </strong>",
          mapgl::number_format(mapgl::get_column("tract_ASU_unemp"),
                        style = "decimal", maximum_fraction_digits = 0), "<br>"
        )
      ) |>
      mapgl::add_legend(
        "ASU Number",
        values = pal$legend_vals,
        colors = pal$legend_cols,
        type   = "categorical"
      )
  })

}

})  # ---- end observeEvent -------------------------------------------------

shiny::observeEvent(input$th_pass, {
  shiny::req(th_state())
  shiny::withProgress(message = "Running ASU pass…", value = 0, {
    st <- tract_hunter_asu_pass(th_state(), verbose = TRUE)
  })
  th_state(st)
  res <- tract_hunter_finalize(st)
  full_data(res$full_data  )   ; full_data_reset(res$full_data_reset)
  asu_data(res$asu_data    )   ; asu_tracts(res$asu_tracts)
  asu_summary(res$asu_summary) ; map_data_dbg(res$full_data)
  output$asu <- shiny::renderTable( asu_summary(),digits = 3 )
  mapgl::maplibre_proxy("initial_map") |> mapgl::clear_layer("basemap")
  output$initial_map <- mapgl::renderMaplibre({
    shiny::req(full_data())
    map_data <- full_data()
    map_data <- map_data |>
      sf::st_make_valid() |>
      sf::st_zm(what = "ZM", drop = TRUE) |>
      dplyr::filter(!sf::st_is_empty(geometry)) |>
      dplyr::mutate(geom_type = sf::st_geometry_type(geometry)) |>
      dplyr::filter(geom_type %in% c("POLYGON", "MULTIPOLYGON")) |>
      dplyr::select(-geom_type)
    if (nrow(map_data) == 0) {
      return(
        mapgl::maplibre(style = mapgl::carto_style("positron")) |>
        mapgl::add_control("No valid polygon geometry to display.", "top-left")
      )
    }
    map_data <- map_data |>
      dplyr::mutate(asunum = dplyr::na_if(asunum, 0L))
    n_asu <- max(map_data$asunum, na.rm = TRUE)
    n_asu <- ifelse(is.finite(n_asu), n_asu, 0L)
    
    palette_logic <- function(n_asu) {
  if (n_asu == 0) {
    list(fill = "#808080",
         legend_vals = "(none)",
         legend_cols = "#808080")

  } else if (n_asu == 1) {
    list(
      fill  = mapgl::step_expr(column="asunum",
                        base="#808080",
                        stops="#7FC97F",
                        values=1,
                        na_color="#444444"),
      legend_vals = 1,
      legend_cols = "#7FC97F"
    )

  } else {
    n_cat <- min(max(n_asu, 3L), 8L)          # 3-to-8 distinct hues
    pal   <- RColorBrewer::brewer.pal(n_cat, "Accent")

    # make colours exactly as long as the value vector
    legend_cols <- rep_len(pal, n_asu)

    breaks <- seq(1 + n_asu / n_cat, n_asu, length.out = n_cat - 1)

    list(
      fill = mapgl::step_expr(column   = "asunum",
                       base     = pal[1],
                       stops    = pal[-1],
                       values   = breaks,
                       na_color = "#444444"),
      legend_vals = seq_len(n_asu),
      legend_cols = legend_cols
    )
  }
}
    
    pal <- palette_logic(n_asu)
    mapgl::maplibre(style = mapgl::carto_style("positron")) |>
      mapgl::fit_bounds(map_data, animate = FALSE) |>
      mapgl::add_fill_layer(
        id                 = "basemap",
        source             = map_data,
        fill_color         = pal$fill,
        fill_opacity       = 0.5,
        fill_outline_color = "black"
      )
  })
})

shiny::observeEvent(input$th_combine, {
  shiny::req(th_state())
  shiny::withProgress(message = "Combining ASUs…", value = 0, {
    st <- tract_hunter_combine_groups(th_state())
  })
  th_state(st)
  res <- tract_hunter_finalize(st)
  full_data(res$full_data  )   ; full_data_reset(res$full_data_reset)
  asu_data(res$asu_data    )   ; asu_tracts(res$asu_tracts)
  asu_summary(res$asu_summary) ; map_data_dbg(res$full_data)
  output$asu <- shiny::renderTable( asu_summary(),digits = 3 )
  mapgl::maplibre_proxy("initial_map") |> mapgl::clear_layer("basemap")
  output$initial_map <- mapgl::renderMaplibre({
    shiny::req(full_data())
    map_data <- full_data()
    map_data <- map_data |>
      sf::st_make_valid() |>
      sf::st_zm(what = "ZM", drop = TRUE) |>
      dplyr::filter(!sf::st_is_empty(geometry)) |>
      dplyr::mutate(geom_type = sf::st_geometry_type(geometry)) |>
      dplyr::filter(geom_type %in% c("POLYGON", "MULTIPOLYGON")) |>
      dplyr::select(-geom_type)
    if (nrow(map_data) == 0) {
      return(
        mapgl::maplibre(style = mapgl::carto_style("positron")) |>
        mapgl::add_control("No valid polygon geometry to display.", "top-left")
      )
    }
    map_data <- map_data |>
      dplyr::mutate(asunum = dplyr::na_if(asunum, 0L))
    n_asu <- max(map_data$asunum, na.rm = TRUE)
    n_asu <- ifelse(is.finite(n_asu), n_asu, 0L)
    
    palette_logic <- function(n_asu) {
  if (n_asu == 0) {
    list(fill = "#808080",
         legend_vals = "(none)",
         legend_cols = "#808080")

  } else if (n_asu == 1) {
    list(
      fill  = mapgl::step_expr(column="asunum",
                        base="#808080",
                        stops="#7FC97F",
                        values=1,
                        na_color="#444444"),
      legend_vals = 1,
      legend_cols = "#7FC97F"
    )

  } else {
    n_cat <- min(max(n_asu, 3L), 8L)          # 3-to-8 distinct hues
    pal   <- RColorBrewer::brewer.pal(n_cat, "Accent")

    # make colours exactly as long as the value vector
    legend_cols <- rep_len(pal, n_asu)

    breaks <- seq(1 + n_asu / n_cat, n_asu, length.out = n_cat - 1)

    list(
      fill = mapgl::step_expr(column   = "asunum",
                       base     = pal[1],
                       stops    = pal[-1],
                       values   = breaks,
                       na_color = "#444444"),
      legend_vals = seq_len(n_asu),
      legend_cols = legend_cols
    )
  }
}
    
    pal <- palette_logic(n_asu)
    mapgl::maplibre(style = mapgl::carto_style("positron")) |>
      mapgl::fit_bounds(map_data, animate = FALSE) |>
      mapgl::add_fill_layer(
        id                 = "basemap",
        source             = map_data,
        fill_color         = pal$fill,
        fill_opacity       = 0.5,
        fill_outline_color = "black"
      )
  })
})

#-------Total Unemployment Box --------------------------------
total_unemp <- shiny::reactive({
  shiny::req(full_data())                                  # wait until available
  full_data() |>
    dplyr::filter(asunum > 0) |>
    dplyr::summarise(unemp = sum(tract_ASU_unemp, na.rm = TRUE)) |>
    dplyr::pull(unemp)
})

output$total_unemp <- shiny::renderUI({
  shiny::HTML(
    paste0("<strong>Total Unemployment in ASUs:</strong> ",
           scales::comma(total_unemp()))
  )
})
```

## Output {data-width="800"}

```{r}
mapgl::maplibreOutput("initial_map", height = "100vh")
```

# Modify ASU Selections

## Controls {data-width="150" style="height: 100vh; overflow-y: auto; padding-right: 10px;"}

These tools allow you to select, inspect, and change ASU designations for individual Census tracts.  *Selected* Census tracts will be outlined in red, and are the tracts updated when you change the ASU number.  You may also click on the map to select or unselect individual tracts. An ASU value of 0 means the tract is not included in any ASU.

```{r}
# Select an ASU
asu_selection_ui <- shiny::reactive({
  shiny::selectInput("select_asunum", "Select ASU Number:",
              choices = c("None", asu_choices()),
              selected = "None")
})
shiny::renderUI(asu_selection_ui())
shiny::renderUI(shiny::HTML("<hr>"))

# Change ASU
shiny::numericInput("new_asu", "Change ASU Value:", value = 0, min = 0)
shiny::actionButton("update", "Update Selected Tracts")
shiny::renderUI(shiny::HTML("<hr>"))

# Clear Selected Tracts
shiny::actionButton("clear", "Clear Selected Tracts")
shiny::renderUI(shiny::HTML("<hr>"))

# Show Data for Selection
shiny::actionButton("preview", "Show Data for Selected Tracts")
asu_choices <- shiny::reactive({
  shiny::req(full_data())                     # only run after full_data exists
  full_data() |> dplyr::pull(asunum) |> unique() |> sort()
})

shiny::renderUI(shiny::HTML("<hr>"))

# Show Lowest UR Tracts in Selection
shiny::selectInput("unemployment_filter", 
             "Highlight selected tracts with:",
             choices = list("Low unemployment" = "low", 
                           "High unemployment" = "high"),
             selected = "low")
shiny::numericInput("percentile", "Percentile Threshold:", value = 5, min = 1, max = 100, step = 1)
shiny::actionButton("filter_percentile", "Highlight Tracts")
shiny::actionButton("clear_percentile", "Clear Highlights")
shiny::renderUI(shiny::HTML("<hr>"))

# Single GROID Selection
shiny::textInput("manual_geoid", "Enter a GEOID:", placeholder = "32031990000")
shiny::actionButton("select_geoid", "Select a Single Tract")
shiny::renderUI(shiny::HTML("<hr>"))

# Reset to Initial Load
shiny::actionButton("reset", "Reset to Initial Data")
```

## Output {data-width="850"}

```{r}
mapgl::maplibreOutput("edit_map", height = "90vh")

shiny::tableOutput("selection_data")

shiny::tableOutput("selection_summary")

output$edit_map <- mapgl::renderMaplibre({
  
  shiny::req(full_data())
  
  number_asus <- max(full_data()$asunum)
  number_categories <- min(c(number_asus, 8))
  asu_per_category <- number_asus/number_categories
  
  # Create breaks for ASU categories, excluding 0
  if (number_categories == 1) {
    # Single ASU: just need one break at 1
    asu_breaks <- 1
    actual_categories <- 1
    brewer_pal <- "#7FC97F"  # Single color
  } else {
    # Multiple ASUs: create breaks from 1 to max, evenly spaced
    asu_breaks <- seq(from = 1, to = number_asus, length.out = number_categories)
    actual_categories <- max(3, number_categories)  # Ensure minimum of 3 for brewer.pal
    full_brewer_pal <- RColorBrewer::brewer.pal(actual_categories, "Accent")
    brewer_pal <- full_brewer_pal[1:number_categories]  # Take only what we need
  }

  mapgl::maplibre(style = mapgl::carto_style("positron")) |>
    mapgl::fit_bounds(full_data(), animate = FALSE) |> 
    mapgl::add_fill_layer(
      id = "basemap",
      source = full_data(),
      fill_color = mapgl::step_expr(
        column = "asunum",
        base = "#808080",  # Grey for asunum == 0 (and anything < first break)
        stops = brewer_pal,
        values = asu_breaks,
        na_color = "#444444"
      ),
      fill_opacity = 0.5,
      fill_outline_color = "black",
      tooltip = mapgl::concat(
        "<strong>ASU Number: </strong>",mapgl::get_column("asunum"), "<br>",
        "<strong>Tract GEOID: </strong>",mapgl::get_column("GEOID"),"<br>",
        "<strong>Tract Population: </strong>",mapgl::number_format(mapgl::get_column("tract_pop_cur"), style = "decimal", maximum_fraction_digits = 0),"<br>",
                "<strong>Tract Labor Force: </strong>",mapgl::number_format(mapgl::get_column("tract_ASU_clf"), style = "decimal", maximum_fraction_digits = 0),"<br>",
        "<strong>Tract Unemployment Rate: </strong>",mapgl::number_format(mapgl::get_column("tract_ASU_urate"), style = "decimal", maximum_fraction_digits = 2),"%<br>",
        "<strong>Tract Unemployment: </strong>",mapgl::number_format(mapgl::get_column("tract_ASU_unemp"), style = "decimal", maximum_fraction_digits = 0),"<br>")
    )
})

# Select or Unselect tracts on click
shiny::observeEvent(input$edit_map_feature_click, {
  click <- input$edit_map_feature_click
  current_selection <- selected_tracts()
  
  # Extract the GEOID from the clicked feature properties
  clicked_geoid <- click$properties$GEOID
  
  # Check if clicked_geoid is not NULL and not empty
  if (is.null(clicked_geoid) || length(clicked_geoid) == 0 || is.na(clicked_geoid)) {
    return()  # Exit early if no valid GEOID
  }
  
  # Add or remove the selected tract
  if (clicked_geoid %in% current_selection) {
    current_selection <- setdiff(current_selection, clicked_geoid)
  } else {
    current_selection <- c(current_selection, clicked_geoid)
  }
  
  selected_tracts(current_selection)
  
  # Update the map highlighting
  if (length(current_selection) > 0) {
    selected_data <- subset(full_data(), GEOID %in% selected_tracts())
    
    mapgl::maplibre_proxy("edit_map") |>
      mapgl::clear_layer("selected") |>
      mapgl::add_line_layer(
        id = "selected",
        source = selected_data,
        line_color = "red",
        line_width = 3,
        line_opacity = 1
      )
  } else {
    # Clear the selection layer if no tracts are selected
    mapgl::maplibre_proxy("edit_map") |>
      mapgl::clear_layer("selected")
  }
  
  # Update the selection table
  output$selection_table <- shiny::renderTable({
    selected_tracts()
  }, digits = 3)
})

# Clear Selected Tracts on Button Click
shiny::observeEvent(input$clear, {
  
  selected_tracts(NULL)
  
  # Update the map highlighting
    mapgl::maplibre_proxy("edit_map") |>
      mapgl::clear_layer("selected")
    return()
})

# Select tracts in an ASU from dropdown
shiny::observeEvent(input$select_asunum, {
  shiny::req(full_data())
  
  # Skip if "None" is selected
  if (input$select_asunum == "None") {
    selected_tracts(NULL)
    mapgl::maplibre_proxy("edit_map") |>
      mapgl::clear_layer("selected")
    return()
  }
  
  # Get all tracts with the selected ASU number
  selected_tract_ids <- full_data() |>
    dplyr::filter(asunum == as.numeric(input$select_asunum)) |>
    dplyr::pull(GEOID)
  
  # Update the selected_tracts reactive value
  selected_tracts(selected_tract_ids)
  
  # Get the filtered data for selected tracts
  selected_data <- subset(full_data(), GEOID %in% selected_tract_ids)
  
  # Highlight the selected tracts on the map using maplibre proxy
  mapgl::maplibre_proxy("edit_map") |>
    mapgl::clear_layer("selected") |>
    mapgl::add_line_layer(
      id = "selected",
      source = selected_data,
      line_color = "red",
      line_width = 3,
      line_opacity = 1
    ) |> 
    mapgl::fit_bounds(selected_data, animate = TRUE)
})

# Select a single tract given a GEOID
shiny::observeEvent(input$select_geoid, {
  shiny::req(full_data())
  
  # Get the selected tract's data
  selected_tract <- full_data() |>
    dplyr::filter(GEOID == input$manual_geoid)
  
  # If the tract exists, highlight it and fit bounds
  if (nrow(selected_tract) > 0) {
    # Highlight the selected tract on the map using maplibre proxy
    mapgl::maplibre_proxy("edit_map") |>
      mapgl::clear_layer("selected") |>
      mapgl::add_line_layer(
        id = "selected",
        source = selected_tract,
        line_color = "red",
        line_width = 3,
        line_opacity = 1
      ) |>
      mapgl::fit_bounds(selected_tract, animate = TRUE)
    
    # Update the selected_tracts reactive value
    selected_tracts(selected_tract$GEOID)
  }
})

# Create a reactive expression that handles the filtering logic
filtered_tracts <- shiny::reactive({
  shiny::req(input$percentile, input$unemployment_filter, full_data(), selected_tracts())
  
  potential_lighlights <- full_data() |>
    dplyr::filter(GEOID %in% selected_tracts(),
           tract_pop_cur > 0)
  
  if (input$unemployment_filter == "low") {
    
    threshold <- stats::quantile(potential_lighlights$tract_ASU_urate, input$percentile/100)
    
    filtered_selected <- potential_lighlights |>
      dplyr::filter(tract_ASU_urate <= threshold,
             tract_ASU_urate > 0) |>
      dplyr::pull(GEOID)
  } else {
    
    threshold <- stats::quantile(potential_lighlights$tract_ASU_urate, 1-(input$percentile/100))
    
    filtered_selected <- potential_lighlights |>
      dplyr::filter(tract_ASU_urate >= threshold,
             tract_ASU_urate > 0) |>
      dplyr::pull(GEOID)
  }
  
  return(filtered_selected)
})

# Single observer that responds to changes in either input
shiny::observeEvent(list(input$filter_percentile, input$unemployment_filter), {
  
  filtered_selected <- filtered_tracts()
  highlighted_tracts(filtered_selected)
  
  filtered_data <- subset(full_data(), GEOID %in% filtered_selected)
  
  mapgl::maplibre_proxy("edit_map") |>
    mapgl::clear_layer("highlighted") |>
    mapgl::add_fill_layer(
      id = "highlighted",
      source = filtered_data,
      fill_color = "black",
      fill_opacity = 0.8
    )
})

# Clear highlights with button click or when changing ASU selection
shiny::observeEvent(list(input$clear_percentile, input$select_asunum), {
  
  mapgl::maplibre_proxy("edit_map") |>
    mapgl::clear_layer("highlighted")
  
})

# Calculate and display a table of data for selected tracts
shiny::observeEvent(input$preview, {
  shiny::req(selected_tracts())

  replacement_data <- full_data() |>
    sf::st_drop_geometry() |>
    subset(GEOID %in% selected_tracts())

  edit_table(replacement_data)

  edit_table() |>
    dplyr::ungroup() |>
    dplyr::summarize(
      tracts = dplyr::n(),
      population = sum(tract_pop_cur, na.rm = TRUE),
      lf = sum(tract_ASU_clf, na.rm = TRUE),
      unemp = sum(tract_ASU_unemp, na.rm = TRUE),
      ur = round(unemp/lf*100, 5)
    ) |>
    edit_summary()

  # Show Preview of Selected Tracts
  output$selection_summary <- shiny::renderTable({
    edit_summary()
  })
})

# Update selected tracts to new ASU number.
shiny::observeEvent(input$update, {
  shiny::req(selected_tracts(), full_data())
  
  # Update the full_data reactive value
  updated_data <- full_data() |>
    dplyr::filter(GEOID %in% selected_tracts()) |>
    dplyr::mutate(asunum = as.numeric(input$new_asu)) |>
    rbind(
      full_data() |>
        dplyr::filter(!(GEOID %in% selected_tracts()))
    )
  
  # Update the reactive value
  full_data(updated_data)
  
  # Clear selected tracts
  selected_tracts(NULL)
  
  # Update map to remove highlight on selected tracts
  mapgl::maplibre_proxy("edit_map") |>
    mapgl::clear_layer("selected")
})

# Reset data to initial data load from Excel input
shiny::observeEvent(input$reset, {
  shiny::req(full_data_reset(), full_data())
  
  # Reset the full_data reactive value
  full_data(full_data_reset())
  
  # Clear selected tracts
  selected_tracts(NULL)
  
  # Update map to remove highlight on selected tracts
  mapgl::maplibre_proxy("edit_map") |>
    mapgl::clear_layer("selected")
})

# OPTIMIZATION 7: Periodic cleanup for long sessions
shiny::observe({
  shiny::invalidateLater(60000)  # Every minute
  if (exists("gc")) gc()  # Clean up memory
}) |> 
shiny::bindEvent(input$update, ignoreInit = TRUE)
```

# Save and Load Data

## Controls {data-width="150"}

These buttons allow you to save the map in progress so that you can load
it again in the future to continue your work.

First, choose a save directory. The default is your current working
directory. After loading data, you can go directly to the ASU
Modification tab to continue making edits.

```{r}
# Directory selection - Simple text input approach
shiny::textInput("save_dir_path", "Save Directory Path:", value = getwd(), width = "100%")
shiny::br()
shiny::actionButton("browse_dir", "Browse for Directory")
shiny::br()
shiny::br()
shiny::textOutput("current_save_dir")
shiny::textOutput("dir_status")
shiny::br()

shiny::actionButton("save_data", "Save Data")
shiny::fileInput("load_data", "Load Data", accept = c(".rds"))

# Reactive value to store the selected directory
save_directory <- shiny::reactiveVal(getwd())  # Default to current working directory

# Observer to handle directory path changes
shiny::observeEvent(input$save_dir_path, {
  if (!is.null(input$save_dir_path) && input$save_dir_path != "") {
    if (dir.exists(input$save_dir_path)) {
      save_directory(input$save_dir_path)
    }
  }
})

# Alternative browse button (opens file dialog for directory selection)
shiny::observeEvent(input$browse_dir, {
  # This will work in RStudio or desktop R
  if (interactive()) {
    selected_dir <- tryCatch({
      utils::choose.dir(default = save_directory(), caption = "Select Save Directory")
    }, error = function(e) {
      # For non-Windows systems, use tcltk
      tryCatch({
        tcltk::tk_choose.dir(default = save_directory(), caption = "Select Save Directory")
      }, error = function(e2) {
        NULL
      })
    })
    
    if (!is.null(selected_dir) && selected_dir != "") {
      shiny::updateTextInput(session, "save_dir_path", value = selected_dir)
      save_directory(selected_dir)
    }
  } else {
    # In web-deployed apps, show instruction
    shiny::showModal(shiny::modalDialog(
      title = "Directory Selection",
      "In web-deployed apps, please manually enter the directory path in the text field above.",
      easyClose = TRUE
    ))
  }
})

# Display current save directory
output$current_save_dir <- shiny::renderText({
  paste("Current save directory: ", save_directory())
})

# Display directory status
output$dir_status <- shiny::renderText({
  if (dir.exists(save_directory())) {
    "✓ Directory exists and is accessible"
  } else {
    "⚠ Directory does not exist - it will be created when saving"
  }
})

# Observer for saving the data
shiny::observeEvent(input$save_data, {
  shiny::req(full_data())
  
  # Use the selected directory
  save_path <- file.path(save_directory(), "saved_data.rds")
  
  # Check if directory exists, create if it doesn't
  if (!dir.exists(save_directory())) {
    dir.create(save_directory(), recursive = TRUE)
  }
  
  # Save the full_data object to an RDS file
  tryCatch({
    saveRDS(full_data(), save_path)
    
    # Provide feedback to the user
    shiny::showModal(shiny::modalDialog(
      title = "Data Saved",
      paste("Your data has been saved to:", save_path),
      easyClose = TRUE
    ))
  }, error = function(e) {
    shiny::showModal(shiny::modalDialog(
      title = "Error Saving Data",
      paste("Failed to save data:", e$message),
      easyClose = TRUE
    ))
  })
})

# Observer for loading the data
shiny::observeEvent(input$load_data, {
  shiny::req(input$load_data)
  
  # Read the RDS file into a data frame
  loaded_data <- tryCatch({
    readRDS(input$load_data$datapath)
  }, error = function(e) {
    shiny::showModal(shiny::modalDialog(
      title = "Error Loading Data",
      "Failed to load the data. Please check the file format.",
      easyClose = TRUE
    ))
    return(NULL)
  })
  
  # If loaded_data is NULL (failed to load), exit the observer
  shiny::req(!is.null(loaded_data))
  
  # Ensure the loaded data is an sf object
  if (!inherits(loaded_data, "sf")) {
    shiny::showModal(shiny::modalDialog(
      title = "Error Loading Data",
      "The loaded data is not a valid sf object.",
      easyClose = TRUE
    ))
    return(NULL)
  }
  
  # Update full_data with the loaded data
  full_data(loaded_data)
  
  # Provide feedback to the user
  shiny::showModal(shiny::modalDialog(
    title = "Data Loaded",
    "Your data has been successfully loaded.",
    easyClose = TRUE
  ))
  
  # Recreate the color scheme logic (same as in renderMaplibre)
  number_asus <- max(full_data()$asunum)
  number_categories <- min(c(number_asus, 8))
  asu_per_category <- number_asus/number_categories
  
  # Create breaks for ASU categories, excluding 0
  if (number_categories == 1) {
    # Single ASU: just need one break at 1
    asu_breaks <- 1
    actual_categories <- 1
    brewer_pal <- "#7FC97F"  # Single color
  } else {
    # Multiple ASUs: create breaks from 1 to max, evenly spaced
    asu_breaks <- seq(from = 1, to = number_asus, length.out = number_categories)
    actual_categories <- max(3, number_categories)  # Ensure minimum of 3 for brewer.pal
    full_brewer_pal <- RColorBrewer::brewer.pal(actual_categories, "Accent")
    brewer_pal <- full_brewer_pal[1:number_categories]  # Take only what we need
  }
  
  # Update the map using maplibre_proxy
  mapgl::maplibre_proxy("edit_map") |>
    mapgl::clear_layer("basemap") |>
    mapgl::add_fill_layer(
      id = "basemap",
      source = full_data(),
      fill_color = mapgl::step_expr(
        column = "asunum",
        base = "#808080",  # Grey for asunum == 0 (and anything < first break)
        stops = brewer_pal,
        values = asu_breaks,
        na_color = "#444444"
      ),
      fill_opacity = 0.5,
      fill_outline_color = "black",
      tooltip = mapgl::concat(
        "<strong>ASU Number: </strong>", mapgl::get_column("asunum"), "<br>",
        "<strong>Tract GEOID: </strong>", mapgl::get_column("GEOID"), "<br>",
        "<strong>Tract Unemployment Rate: </strong>", mapgl::number_format(mapgl::get_column("tract_ASU_urate"), style = "decimal", maximum_fraction_digits = 2), "%<br>",
        "<strong>Tract Unemployment: </strong>", mapgl::number_format(mapgl::get_column("tract_ASU_unemp"), style = "decimal", maximum_fraction_digits = 0), "<br>"
      )
    ) |>
    mapgl::fit_bounds(full_data(), animate = TRUE)
})
```

## Output {data-width="850"}

```{r}
# Empty output section
```

# ASU Review and Finalization

## Controls {data-width="150"}

This screen will allow you to review your selected ASUs. It uses a
threshold of 6.45% unemployment and a population of 10,000, but these
numbers can be modified in case they change in the future.

*Generate ASU Summary* will show a table of all ASUs, and whether they
pass or fail the ASU definitions for unemployment and population. Please
pay attention to these measures - an unemployment rate of 6.449% will
display as 6.45%, but will fail the validation.

Note, you *may* go back and forth between the selection and review
screens.

When ready to create an output file, the *Generate LSS .txt File* button
will create a formatted batch file for upload to LSS.

```{r}
shiny::numericInput("asu_ur", "ASU Unemployment Rate Threshold:", value = 6.45, min = 0)

shiny::numericInput("asu_pop", "ASU Population Threshold:", value = 10000, min = 0)

shiny::actionButton("run_asu_summary", "Generate ASU Summary")
shiny::renderUI(shiny::HTML("<hr>"))

shiny::textOutput("current_save_dir")
shiny::renderUI(shiny::HTML("<hr>"))

shiny::actionButton("lss_txt", "Generate LSS .txt File")
shiny::renderUI(shiny::HTML("<hr>"))

shiny::actionButton("review_txt", "Create Summary CSV")
```

## Output {data-width="850"}

```{r}
shiny::tableOutput("asu_review")

summarized_asu <- shiny::reactiveVal(NULL)

shiny::observeEvent(input$run_asu_summary, {
  
  shiny::req(full_data())
  
  summary_table <- full_data() |>
    sf::st_drop_geometry() |>
    dplyr::group_by(asunum) |>
    dplyr::filter(asunum > 0.5) |>
    dplyr::summarize(
      Tracts = dplyr::n(),
      Population = sum(tract_pop_cur, na.rm = TRUE),
      `Labor Force` = sum(tract_ASU_clf, na.rm = TRUE),
      Unemployment = sum(tract_ASU_unemp, na.rm = TRUE),
      `Unemployment Rate` = round(Unemployment/`Labor Force`*100, 5)
    ) |>
    dplyr::ungroup() |>
    dplyr::mutate(
      ur_qualified = dplyr::if_else(`Unemployment Rate` >= input$asu_ur, TRUE, FALSE),
      pop_qualified = dplyr::if_else(Population >= input$asu_pop, TRUE, FALSE),
      asu_qualified = ur_qualified & pop_qualified
    )
  
  summarized_asu(summary_table)
})

output$asu_review <- shiny::renderTable({
  summarized_asu()
})

shiny::observeEvent(input$lss_txt, {
  
  shiny::req(full_data())

  # Function to generate text content
  generate_txt <- function() {
    df <- full_data() |>
      sf::st_drop_geometry() |>
      dplyr::select(GEOID, asunum) |>
      dplyr::filter(asunum > 0) |>
      dplyr::mutate(asunum = as.integer(asunum),
             GEOID = paste0("14000US", GEOID),
             asunum = paste0("SU", state(), sprintf("%04d", asunum)),
             GEOID = paste(asunum, GEOID, sep = " + ")) |> 
      dplyr::arrange(asunum, GEOID) |>
      dplyr::select(-asunum)

    txt_content <- utils::capture.output(utils::write.table(df, quote=FALSE, row.names=FALSE, col.names = FALSE))
    txt_content <- paste(txt_content, collapse="\n")
    return(txt_content)
  }

  # Get the current save directory from the reactive value
  current_dir <- save_directory()
  
  # Validate directory path
  if (is.null(current_dir) || current_dir == "") {
    shiny::showModal(shiny::modalDialog(
      title = "No Directory Selected",
      "Please select a save directory first in the Save and Load Data tab.",
      easyClose = TRUE
    ))
    return()
  }

  # Create the content
  txt_content <- generate_txt()

  # Use the selected save directory
  filePath <- file.path(current_dir, "lss_batch_file.txt")
  
  # Ensure directory exists
  if (!dir.exists(current_dir)) {
    tryCatch({
      dir.create(current_dir, recursive = TRUE)
    }, error = function(e) {
      shiny::showModal(shiny::modalDialog(
        title = "Directory Error",
        paste("Cannot create directory:", current_dir, "\nError:", e$message),
        easyClose = TRUE
      ))
      return()
    })
  }
  
  tryCatch({
    # Write the file
    writeLines(txt_content, filePath)
    
    # Show success message with file location
    shiny::showModal(shiny::modalDialog(
      title = "File Created Successfully",
      shiny::HTML(paste0(
        "<strong>LSS batch file has been saved to:</strong><br>",
        "<code>", filePath, "</code>"
      )),
      easyClose = TRUE
    ))
    
  }, error = function(e) {
    shiny::showModal(shiny::modalDialog(
      title = "Error Creating File",
      paste("Failed to create LSS file:", e$message),
      easyClose = TRUE
    ))
  })
})

shiny::observeEvent(input$review_txt, {

  shiny::req(full_data())

  # Function to generate CSV content
  generate_csv <- function() {
    df <- full_data() |>
      sf::st_drop_geometry() |>
      dplyr::arrange(asunum, GEOID)
    
    return(df)
  }
  
  # Get the current save directory from the reactive value
  current_dir <- save_directory()
  
  # Validate directory path
  if (is.null(current_dir) || current_dir == "") {
    shiny::showModal(shiny::modalDialog(
      title = "No Directory Selected",
      "Please select a save directory first in the Save and Load Data tab.",
      easyClose = TRUE
    ))
    return()
  }

  # Create the content
  df <- generate_csv()

  # Use the selected save directory
  filePath <- file.path(current_dir, "ASU_Review_File.csv")
  
  # Ensure directory exists
  if (!dir.exists(current_dir)) {
    tryCatch({
      dir.create(current_dir, recursive = TRUE)
    }, error = function(e) {
      shiny::showModal(shiny::modalDialog(
        title = "Directory Error",
        paste("Cannot create directory:", current_dir, "\nError:", e$message),
        easyClose = TRUE
      ))
      return()
    })
  }
  
  tryCatch({
    # Write the CSV file
    utils::write.csv(df, filePath, row.names = FALSE)
    
    # Show success message with file location
    shiny::showModal(shiny::modalDialog(
      title = "File Created Successfully",
      shiny::HTML(paste0(
        "<strong>ASU Review CSV has been saved to:</strong><br>",
        "<code>", filePath, "</code>"
      )),
      easyClose = TRUE
    ))
    
  }, error = function(e) {
    shiny::showModal(shiny::modalDialog(
      title = "Error Creating File",
      paste("Failed to create CSV file:", e$message),
      easyClose = TRUE
    ))
  })
})

####################
## Future Development

# Export Excel Worksheet with tract details and selections.
# Allow "Save" of data with txt/Excel files so single session is not required.
# Better table formatting.
# highlight high unemployment tracts in non-included areas.
# Check for contiguity of selected ASUs after manual edits.
# Export high-resolution images of ASUs for review.
# Use reactlog package to monitor reactive interactions in the code for cleanup. https://mastering-shiny.org/reactive-graph.html
```


# How to Use ASUbuildR

**About ASUloadR**

ASUloadR is an application built in R using Shiny and Flexdashboard to
create a point-and-click environment to build Areas of Substantial
Unemployment (ASU). While this package does not replace the work of an
analyst in a state from working on the ASU process, it provides tools to
make that process more straightforward.

It should be noted, the U.S. Bureau of Labor Statistics has several
options for designating ASUs. **ASUloadR** only uses the addition
method, building regions at the Census Tract level. Analysts may
discover that other alternatives work better for their state in a given
year.

The ASU creation logic in this program was created by a collaboration
between the states of Ohio and Nevada, with the Shiny app and Graphical
User Interface designed by Nevada’s Research & Analysis Bureau.

The Github repository for this package can be found at
<https://github.com/schmidtDETR/ASUbuildR>

**About the ASU Process**

The ASU process typically begins when the U.S. Bureau of Labor
Statistics distributes to each state a file providing the calculated
inputs for regions within the state from which ASUs must be designated.
This is provided as an Excel sheet with a filename like `ST_asuYY.xlsx`
where ST is the state abbreviation and YY is the year for which the ASU
is being designated. **ASUloadR** is currently designed to pull
information directly from this file, including identifying the state and
year for which data should be retrieved.

Because this file is built using public information but using
preliminary LAUS data for June of the current year, archives of these
files are not publicly available but also do not contain confidential
information. Future versions of ASUloadR may build these input files
directly, but currently the state-specific input file is required.

ASUs are required to meet three elements to be considered. First, the
region must be geographically contiguous (including corner-to-corner
intersections). Second, the region must have a population of at least
10,000. Third, the unemployment rate in the region must be at least
6.5%. The methodology in **BLSloadR** looks at each census tract with an
unemployment rate of at least 6.45%, then adds the adjacent tract with
the next-highest unemployment rate (or a labor force of 0), and
continues until the unemployment rate in the combined region is \<6.45%.
It then removes the last-added tract, designates the region as an ASU,
and continues with the next-highest remaining unused tract in the state.
It continues building regions until there are no remaining tracts with a
rate of at least 6.45%, then stops.

**Using ASUloadR**

The basic functionality of **ASUloadR** is simple. First, install the
package. Second, call the `launch_ASUloadR()` function. If you prefer,
you don’t even have to load the package into your library, just call it
directly with `ASUloadR::launch_ASUloadR()`. By default, this will
launch the **ASUloadR** Shiny app in your default browser window.

**Basic Navigation**

Within the app window, there are a series of tabs across the top. These
control the basic navigation within the app. The functionality of each
tab will be described in detail below.

-   Data Initialization: this is where you load the Excel file from BLS.

-   Load Initial ASU: here you use the data from BLS to generate an
    initial list of potential ASUs.

-   Modify ASU Selections: this is the primary window you will interact
    with. It allows for the manipulation and refinement of the data.

-   Save and Load Data: this allows you to save the current state of the
    modified data and maps to be loaded later. If you have already saved
    data, you can come straight here to load that map.

-   ASU Review and Finalization: this tab contains tools to review the
    summarized ASUs, to generate an output CSV file to review individual
    tracts, and to generate a batch TXT file that can be uploaded to
    BLS.

**Data Initialization**

To begin the ASU building process, click the `Browse` button on the left
side of the page. Once a file has been selected, an overview of the file
will appear on the right to confirm the file has successfully loaded.
You may review the contents of the columns to ensure that data appears
to be loaded correctly. This script assumes the columns are maintained
in a consistent order by BLS - changes to the structure of the file will
require updates to the structure of this code.

When review is complete, continue to the next tab - Load Initial ASU.

**Load Initial ASU**

To begin the ASU designation process, click the
`Load Tracts and Initialize ASU` button. This will execute the
tract-by-tract ASU building process. Small states may see this process
run in under 20 seconds. The largest states may take up to 5 minutes.
When the process is complete, the app will render a map to on the right
side of the page. The number of colors on this map is limited to 8, so
if more than 8 potential ASUs are identified, more than one ASU will use
the same color.

In addition, note that a table of the potential ASUs will appear below
the button. This will give the analyst a sense of how many tracts may be
worth merging into larger ASUs. In general, regions with 3 or fewer
tracts are unlikely to meet the population threshold to qualify as an
ASU.

To begin manipulating the data, proceed to the next tab, Modify ASU
Selections. Or, if the number of modifications is large or the state
takes a long time to run, skip ahead to perform an initial save of the
data on Save and Load Data.

**Modify ASU Selections**

This tab is where all edits to the ASU selections are made. A number of
tools are provided to aid in the optimization of the ASUs. In general,
*selected* tracts will be outlined in red on the map.

-   Hover over the map. Hovering the mouse over the map will display
    information about that tract useful to the selection process.

-   Click on the map. Clicking on the map will select, or unselect, a
    particular tract.

-   Select ASU Number: This dropdown allows you to select all the tracts
    in a particular ASU. If you select None, this will effectively clear
    all selected tracts.

-   Change ASU Value / Update Selected Tracts: This is how you change
    the pre-assigned ASU number. Enter the numeric value in the box
    under *Change ASU Value:* and then click the *Update Selected
    Tracts* to change the value. The numeric value remains in the box,
    providing a convenient way to keep changing tracts or groups of
    tracts to the same ASU. Further, changing the ASU number to 0 is how
    selected tracts are removed from any ASUs.

-   Show Data for Selected Tracts: This will generate a table below the
    map which has the aggregated ASU data for all selected tracts. This
    may help with determining whether it is efficient to add a tract or
    group of tracts to an existing ASU.

-   Percentile Threshold / Show Tracts with Lowest UR: This allows you
    to enter a numeric value (0-100) which will highlight the tracts
    within the current selection that have the lowest unemployment
    rates. As the analyst changes ASUs, this helps identify tracts which
    might be good candidates to remove from an ASU to add others in.
    While the algorithm will add tracts until the combined rate is as
    low as possible, it does not know whether a tract with low
    unemployment would be useful to “bridge” to a further high
    unemployment tract that could not otherwise qualify as an ASU.
    *Note: this functionality currently **removes highlighting from
    still-selected tracts**. To make changes, please Clear Selected
    Tracts, then select the tract you wish to modify.*

-   Enter a GEOID / Select a Single Tract: This functionality is most
    useful when using the CSV output that this app generates on the
    **ASU Review and Finalization** tab. Given the 11-character GEOID,
    you can input that to highlight a single tract to examine where it
    fits. This can be helpful for fine-tuning - reviewing the
    highest-unemployment tracts not included in an ASU to ensure they
    cannot be connected in to improve the ASU.

-   Reset to Initial Data: This button will reset all changes you have
    made to the state of the map after the **Load Initial ASU** process.
    For when you’ve just broken everything and want to start over. Use
    with caution!

**Save and Load Data**

This tab contains some simple options to help save and load the current
state of the map. While Nevada had only 6 initial ASUs to review other
states may have over 100! This will save the background data of the app
as an RDS file, or load data from an RDS file.

To specify a directory other than your working directory, paste that
directory into the `Save Directory Path` box.

**ASU Review and Finalization**

This will typically be the last screen in the process. Here, you may
test the ASUs you have created against the required numeric thresholds
using `Generate ASU Summary` - this is most useful for validating edge
cases, when the calculated aggregate ASU rate is less than but rounds up
to 6.45. Because the criteria for an ASU is an unemployment rate of
6.5%, a rate of 6.449% will not qualify. The TRUE/FALSE outputs in the
table provide the most reliable test for whether the ASU will qualify.

Generate LSS .txt File and Create Summary CSV will both create files in
the directory specified in the **Save and Load Data** tab (or your
working directory). The LSS TXT file should be formatted to be able to
upload to LSS directly once the ASUs are completed. The Summary CSV file
provides a handy output of all selected tracts and a useful tool to
review the selections for high-unemployment tracts that were not
included.<|MERGE_RESOLUTION|>--- conflicted
+++ resolved
@@ -11,7 +11,6 @@
 ---
 
 ```{r setup, include=FALSE}
-<<<<<<< HEAD
 # Figure out full paths to src/ C++ files, going up two levels
 src_cpp_files <- c("choose_best_neighbor.cpp",
                    "build_edges.cpp",
@@ -37,58 +36,22 @@
   maybe_sourceCpp("choose_best_drop",     src_paths[3])
 } else {
   message("→ Installed package mode (shared library already loaded)")
-=======
-library(shiny)
-library(flexdashboard)
-library(mapgl)
-library(tigris)
-library(sf)
-library(sfdep)
-library(tidyverse)
-library(readxl)
-library(Rcpp)
-
-if (!requireNamespace("here", quietly = TRUE))
-  install.packages("here")
-
-## ---- dev-or-installed switch -------------------------------------------
-# 1. Try the *installed* version first
-have_pkg <- requireNamespace("ASUbuildR", quietly = TRUE)
-
-# 2. Decide if we're in a dev checkout:
-#    This is TRUE when *either* the package is not installed
-#    *or* we detect a .git/ folder (meaning "inside a repo").
-in_dev  <- !have_pkg || file.exists(here::here(".git"))
-
-if (have_pkg && !in_dev) {
-  # Installed package is good enough – just load it
-  library(ASUbuildR)
-
+
+}
+
+# ---- dev mode: source helper functions relative to this file ----------
+is_dev_mode <- file.exists("../../DESCRIPTION") && dir.exists("../../R")
+
+if (is_dev_mode) {
+  message("→ Dev mode: sourcing from ../../R/")
+  r_dir <- normalizePath("../../R", winslash = "/", mustWork = TRUE)
+
+  source(file.path(r_dir, "run_tract_hunter.R"))
+  source(file.path(r_dir, "run_asu_original.r"))
 } else {
-  # Development mode  ────────────────
-  # a) Load all R/ code in place (no need to source one file at a time)
-  if (requireNamespace("pkgload", quietly = TRUE)) {
-    pkgload::load_all(here::here())          # brings in R/ and compiled DLLs
-  } else {
-    # fallback: source the key scripts manually
-    source(here::here("R", "run_asu_original.r"))
-    source(here::here("R", "run_tract_hunter.R"))
-  }
-
-  # b) Re-compile the C++ helpers only if the functions aren't already loaded
-  maybe_sourceCpp <- function(fun_name, path) {
-    if (!exists(fun_name, mode = "function") && file.exists(path))
-      Rcpp::sourceCpp(path)
-  }
-
-  maybe_sourceCpp("choose_best_neighbor",
-                  here::here("src", "choose_best_neighbor.cpp"))
-  maybe_sourceCpp("build_edges",
-                  here::here("src", "build_edges.cpp"))
-  maybe_sourceCpp("choose_best_drop",
-                  here::here("src", "choose_best_drop.cpp"))
->>>>>>> c18ac6ff
+  message("→ Installed package mode: functions should already be available")
 }
+
 
 ## ---- tigris cache ----------------------------------------------------
 ## put cached TIGER/Line ZIPs in a per-user cache folder that is always
@@ -107,17 +70,6 @@
 # tell tigris to look there first before re‑downloading
 options(tigris_use_cache = TRUE)
 
-# ---- resolve paths from the project root ----------------------------
-# 'here()' always points at the directory that contains ASUbuildR.Rproj
-# no matter where this .Rmd lives.
-<<<<<<< HEAD
-if (!requireNamespace("here", quietly = TRUE))
-  install.packages("here")
-
-source(here::here("R", "run_asu_original.r"))   # local = FALSE by default
-source(here::here("R", "run_tract_hunter.R"))
-=======
->>>>>>> c18ac6ff
 
 # cache every tigris download automatically
 options(
