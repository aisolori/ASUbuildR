---
title: "ASUbuildR"
output: 
  flexdashboard::flex_dashboard:
    orientation: columns
    vertical_layout: scroll
runtime: shiny
editor_options: 
  markdown: 
    wrap: 72
---

```{r setup, include=FALSE}
<<<<<<< HEAD
library(shiny)
library(flexdashboard)
library(mapgl)
library(tigris)
library(sf)
library(sfdep)
library(tidyverse)
library(readxl)
## ---- compile-helpers-if-needed -----------------------------------------
library(Rcpp)
library(here)

# Are we in a development repo?
src_cpp_files <- c("choose_best_neighbor.cpp",
                   "build_edges.cpp",
                   "choose_best_drop.cpp")

src_paths <- here::here("src", src_cpp_files)
in_repo   <- all(file.exists(src_paths))   # all files present in src/

# Compile C++ functions if not yet defined
maybe_sourceCpp <- function(fun, path) {
  if (!exists(fun, mode = "function") && file.exists(path)) {
    message("Compiling ", basename(path))
    Rcpp::sourceCpp(path)
  }
}

if (in_repo) {
  message("→ Dev mode: sourcing C++ files")
  maybe_sourceCpp("choose_best_neighbor", src_paths[1])
  maybe_sourceCpp("build_edges",          src_paths[2])
  maybe_sourceCpp("choose_best_drop",     src_paths[3])
} else {
  message("→ Installed package mode")
  library(ASUbuildR)  # Loads compiled .dll/.so with registered functions
}
## ------------------------------------------------------------------------
=======
# Remove all library() calls and use explicit namespace references

Rcpp::sourceCpp("../../src/choose_best_neighbor.cpp")
Rcpp::sourceCpp("../../src/build_edges.cpp")
Rcpp::sourceCpp("../../src/choose_best_drop.cpp")
>>>>>>> 546c316a

## ---- tigris cache ----------------------------------------------------
## put cached TIGER/Line ZIPs in a per-user cache folder that is always
## writable, even after the package is installed read-only.

# 1. choose a sensible user-cache path (rappdirs works everywhere)
cache_dir <- rappdirs::user_cache_dir("ASUbuildR", "tigris")

# 2. create it if it doesn't exist
if (!dir.exists(cache_dir))
  dir.create(cache_dir, recursive = TRUE, showWarnings = FALSE)

# 3. tell tigris to use it *this session*
options(tigris_cache_dir = cache_dir)

# tell tigris to look there first before re‑downloading
options(tigris_use_cache = TRUE)

# ---- resolve paths from the project root ----------------------------
# 'here()' always points at the directory that contains ASUbuildR.Rproj
# no matter where this .Rmd lives.
if (!requireNamespace("here", quietly = TRUE))
  install.packages("here")

source(here::here("R", "run_asu_original.r"))   # local = FALSE by default
source(here::here("R", "run_tract_hunter.R"))

# cache every tigris download automatically
options(
  tigris_use_cache = TRUE,                 # turn caching on
  tigris_class     = "sf"                  # always return sf objects
)

options(shiny.maxRequestSize = 50 * 1024^2)  # Set to 50MB or your desired limit

# Initialize reactive values
uploaded_data <- shiny::reactiveVal(NULL)
state <- shiny::reactiveVal(NULL)
tract_year <- shiny::reactiveVal(NULL)
tract_data <- shiny::reactiveVal(NULL)
asu_data <- shiny::reactiveVal(NULL)
asu_tracts <- shiny::reactiveVal(NULL)
asu_summary <- shiny::reactiveVal(NULL)
full_data <- shiny::reactiveVal(NULL)
full_data_reset <- shiny::reactiveVal()
selected_tracts <- shiny::reactiveVal(NULL)
edit_table <- shiny::reactiveVal(NULL)
edit_summary <- shiny::reactiveVal(NULL)
current_selection <- shiny::reactiveVal(NULL)

# Tract Hunter staged state -----------------------------------------
th_state <- shiny::reactiveVal(NULL)
th_tract_list <- shiny::reactiveVal(NULL)
th_bls_df <- shiny::reactiveVal(NULL)

map_data_dbg <- shiny::reactiveVal(NULL)   # container

highlighted_tracts <- shiny::reactiveVal(character(0))

# Load static data
excel_names <- c("record",
                 "geoid",
                 "st_fips",
                 "cnty_fips",
                 "tract_fips",
                 "name",
                 "tract_pop_dec",
                 "tract_pop_cur",
                 "tract_emp",
                 "tract_unemp",
                 "tract_urate",
                 "tract_urate_error",
                 "cnty_pop_dec",
                 "cnty_pop_cur",
                 "cnty_emp",
                 "cnty_unemp",
                 "cnty_urate",
                 "cnty_urate_error",
                 "pop_shr",
                 "emp_shr",
                 "unemp_shr",
                 "laus_primary",
                 "cnty_emp_ave",
                 "cnty_unemp_ave",
                 "tract_ASU_clf",
                 "tract_ASU_emp",
                 "tract_ASU_unemp",
                 "tract_ASU_urate")
```

# Data Initialization

## Controls {data-width="150"}

This screen allows you to import the BLS-provided ASU file, generally named like *NV_asu23.xlsx* which will be the only external data import step necessary. The script will read the file, extract the state and corresponding year, and standardize the column names to avoid annual updates to the script.

If the necessary data is not in columns **A through AB** within the Excel file, this process will not work correctly.

Once the file is loaded, a preview of the data will appear on the right, the state and year will display below, and the analyst may proceed to the next tab (Load Initial ASU).

Note: at this time, ASUbuildR assumes a state is using county-based census tracts.  If a state uses another geography such as NECTAs as the basis for its ASU tract file, this process will require some modification.

```{r}
shiny::fileInput("file", "Choose Excel File", accept = c(".xls", ".xlsx"))

shiny::textOutput("selected_state")

shiny::textOutput("selected_year")
```

## Output {data-width="850"}

```{r}
shiny::tableOutput("data_preview")

shiny::observeEvent(input$file, {
  shiny::req(input$file)
  df <- readxl::read_excel(input$file$datapath, range = "A2:AB25000", col_names = excel_names) |>
    dplyr::filter(!is.na(geoid)) |>
    dplyr::mutate(GEOID = stringr::str_remove(geoid, "14000US")) |>
    dplyr::select(GEOID,
           st_fips,
           cnty_fips,
           tract_fips,
           name,
           tract_pop_cur,
           tract_ASU_clf,
           tract_ASU_emp,
           tract_ASU_unemp,
           tract_ASU_urate)
  
  uploaded_data(df)
  
  uploaded_data() |>
    dplyr::pull(st_fips) |>
    unique() |>
    state()
  
  readxl::read_excel(input$file$datapath, range = "H1:H1", col_names = "year") |>
    dplyr::pull(year) |>
    stringr::str_remove("tract_pop") |>
    tract_year()
  
  output$data_preview <- shiny::renderTable({
    head(uploaded_data(),50)
  })
  
  output$selected_state <- shiny::renderText({
    paste0("Selected FIPS is: ", state())
  })
  
  output$selected_year <- shiny::renderText({
    paste0("Tract Population Year is: ", tract_year())
  })
})
```

# Load Initial ASU

## Controls {data-width="200"}

```{r}
# ---- algorithm picker -------------------------------------------------
shiny::radioButtons(
  inputId = "asu_algo",
  label   = "Choose algorithm",
  choices = c("Original"      = "orig",
              "Tract Hunter"  = "mine"),
  inline  = TRUE
)

# -----------------------------------------------------------------------
# main "Run" button (always visible)
shiny::div(style = "margin-top: 0.5rem;",
    shiny::actionButton(
      inputId = "process",
      label   = "Load tracts & initialise",
      class   = "btn-primary"
    )
)

# -----------------------------------------------------------------------
# extra Tract-Hunter controls (only when algo == 'mine')
shiny::conditionalPanel(
  condition = "input.asu_algo === 'mine'",
  shiny::tagList(
    shiny::hr(style = "margin: 0.8rem 0;"),
    shiny::div(
      class = "btn-group",           # keep them on one line
      style = "width: 100%;",
      shiny::actionButton("th_pass",    "Run Hunter",     class = "btn-secondary"),
      shiny::actionButton("th_combine", "Combine Groups",   class = "btn-secondary")
    )
  )
)

# ---- dynamic algorithm description -----------------------------------
output$algo_blurb <- shiny::renderUI({

  if (is.null(input$asu_algo) || input$asu_algo == "orig") {
    ## ───────── ORIGINAL METHOD ─────────
    shiny::HTML(
      "<p>
        This button will launch two processes, which will take up to 5&nbsp;minutes
        to complete. For smaller states, it may take under 15&nbsp;seconds.
      </p>
      <p>
        First, the application will download census shapefiles by tract for the
        appropriate state and year. Next, after combining the BLS file with these
        shapefiles, it will iteratively search for contiguous geographic regions
        until the combined unemployment rate in each region is as close to
        6.45 % as possible.
      </p>
      <p>
        When this process is complete, a map will appear to the right, and a
        summary of the created ASU regions will appear below. It is important to
        note these will still include areas that do not qualify as an independent
        ASU (there is no check for population), but it gives the analyst a
        starting place for analysis.
      </p>
      <p>
        Once this step is done, you may proceed to the next step.
      </p>"
    )

  } else {
    ## ───────── TRACT-HUNTER METHOD ─────────
    shiny::HTML(
      "<p><strong>Tract Hunter pipeline</strong></p>
       <p>Because Tract Hunter works in stages, the interface exposes those
          stages as separate buttons:</p>
       <ul>
         <li><em>Load tracts & initialise</em><br>
             ▸ downloads shapefiles, merges the BLS file, then runs the
             <strong>Seed + Expand</strong> step automatically.</li>
         <li><em>Run ASU Pass</em><br>
             ▸ performs the optimisation/trade pass that adds
             high-unemployment neighbours and drops low-unemployment ones until
             every ASU is as close as possible to the
             <code>6.45&nbsp;%</code> threshold.</li>
         <li><em>Combine Groups</em><br>
             ▸ merges adjacent ASUs that share a boundary, then performs a
             <em>second</em> optimisation pass so no eligible tract is left
             behind.</li>
       </ul>
       <p>You can stop after any step to inspect the map, or run the buttons
          in sequence for the full, automatic workflow.  Each step updates the
          colour map and the unemployment totals shown on the right.</p>"
    )
  }
})

shiny::uiOutput("algo_blurb")

shiny::htmlOutput("total_unemp")
shiny::tableOutput("asu")

shiny::observeEvent(input$process, {
  
  ## 0 · Basic checks ----------------------------------------------------
  shiny::req(uploaded_data(), state(), tract_year())

  ## 1 · Wrap the whole long job in withProgress -------------------------
  shiny::withProgress(message = "Running ASU initialisation…", value = 0, {

    ## 1a · Build tracts + neighbours (can take ~10–60 s the first time)
    shiny::incProgress(0.10, detail = "Downloading Census shapefiles…")
    tract_list <- tigris::tracts(state = state(), year = tract_year()) |>
      dplyr::mutate(
        row_num    = dplyr::row_number(),
        continuous = sfdep::st_contiguity(geometry)
      )

    ## 1b · Merge the BLS data
    shiny::incProgress(0.05, detail = "Merging BLS unemployment data…")
    data_merge <- tract_list |>
      dplyr::left_join(uploaded_data(), by = "GEOID")

    # 2 · Run the chosen ASU algorithm ---------------------------------
    algo_choice <- shiny::isolate(input$asu_algo %||% "orig")
    
    join_flag <- isTRUE(input$join_touching)   # ← keep the flag you already built
    
    shiny::incProgress(0.05, detail = "Finding initial ASU seeds…")
    if (algo_choice == "orig") {
      res <- run_asu_original(tract_list, uploaded_data())
    } else {
      shiny::withProgress(message = "Seeding & expanding…", value = 0, {
        th_tract_list(tract_list)
        th_bls_df(uploaded_data())
        st <- tract_hunter_seed(th_tract_list(), th_bls_df(), verbose = TRUE)})
      th_state(st)
      res <- tract_hunter_finalize(st)
    }

    ## 3 · Finish the bar
    shiny::incProgress(1, detail = "Finishing up…")
  })  # ---- withProgress ends here  -------------------------------------

  ## 4 · Store results & draw map  --------------------------------------
  if (!is.null(res)) {
    full_data(res$full_data  )   ; full_data_reset(res$full_data_reset)
    asu_data(res$asu_data    )   ; asu_tracts(res$asu_tracts)
    asu_summary(res$asu_summary) ; map_data_dbg(res$full_data)

    output$asu <- shiny::renderTable( asu_summary(),digits = 3 )

    ## 5. (Re‑)draw the first map ----------------------------------

  output$initial_map <- mapgl::renderMaplibre({

    shiny::req(full_data())
    map_data <- full_data()

    # ---- 6·1 geometry housekeeping ----------------------------------
    map_data <- map_data |>
      sf::st_make_valid() |>
      sf::st_zm(what = "ZM", drop = TRUE) |>
      dplyr::filter(!sf::st_is_empty(geometry)) |>
      dplyr::mutate(geom_type = sf::st_geometry_type(geometry)) |>
      dplyr::filter(geom_type %in% c("POLYGON", "MULTIPOLYGON")) |>
      dplyr::select(-geom_type)

    if (nrow(map_data) == 0) {
      return(
        mapgl::maplibre(style = mapgl::carto_style("positron")) |>
        mapgl::add_control("No valid polygon geometry to display.", "top-left")
      )
    }

    # ---- 6·2 palette / breaks ---------------------------------------
    map_data <- map_data |>
      dplyr::mutate(asunum = dplyr::na_if(asunum, 0L))

    n_asu <- max(map_data$asunum, na.rm = TRUE)
    n_asu <- ifelse(is.finite(n_asu), n_asu, 0L)

    palette_logic <- function(n_asu) {
  if (n_asu == 0) {
    list(fill = "#808080",
         legend_vals = "(none)",
         legend_cols = "#808080")

  } else if (n_asu == 1) {
    list(
      fill  = mapgl::step_expr(column="asunum",
                        base="#808080",
                        stops="#7FC97F",
                        values=1,
                        na_color="#444444"),
      legend_vals = 1,
      legend_cols = "#7FC97F"
    )

  } else {
    n_cat <- min(max(n_asu, 3L), 8L)          # 3-to-8 distinct hues
    pal   <- RColorBrewer::brewer.pal(n_cat, "Accent")

    # make colours exactly as long as the value vector
    legend_cols <- rep_len(pal, n_asu)

    breaks <- seq(1 + n_asu / n_cat, n_asu, length.out = n_cat - 1)

    list(
      fill = mapgl::step_expr(column   = "asunum",
                       base     = pal[1],
                       stops    = pal[-1],
                       values   = breaks,
                       na_color = "#444444"),
      legend_vals = seq_len(n_asu),
      legend_cols = legend_cols
    )
  }
}

    pal <- palette_logic(n_asu)

    # ---- 6·3 build map ----------------------------------------------
    mapgl::maplibre(style = mapgl::carto_style("positron")) |>
      mapgl::fit_bounds(map_data, animate = FALSE) |>
      mapgl::add_fill_layer(
        id                 = "basemap",
        source             = map_data,
        fill_color         = pal$fill,
        fill_opacity       = 0.5,
        fill_outline_color = "black",
        tooltip = mapgl::concat(
          "<strong>ASU Number: </strong>", mapgl::get_column("asunum"), "<br>",
          "<strong>Tract GEOID: </strong>", mapgl::get_column("GEOID"),  "<br>",
          "<strong>UR: </strong>",
          mapgl::number_format(mapgl::get_column("tract_ASU_urate"),
                        style = "decimal", maximum_fraction_digits = 2),
          "%<br>",
          "<strong>Unemp: </strong>",
          mapgl::number_format(mapgl::get_column("tract_ASU_unemp"),
                        style = "decimal", maximum_fraction_digits = 0), "<br>"
        )
      ) |>
      mapgl::add_legend(
        "ASU Number",
        values = pal$legend_vals,
        colors = pal$legend_cols,
        type   = "categorical"
      )
  })

}

})  # ---- end observeEvent -------------------------------------------------

shiny::observeEvent(input$th_pass, {
  shiny::req(th_state())
  shiny::withProgress(message = "Running ASU pass…", value = 0, {
    st <- tract_hunter_asu_pass(th_state(), verbose = TRUE)
  })
  th_state(st)
  res <- tract_hunter_finalize(st)
  full_data(res$full_data  )   ; full_data_reset(res$full_data_reset)
  asu_data(res$asu_data    )   ; asu_tracts(res$asu_tracts)
  asu_summary(res$asu_summary) ; map_data_dbg(res$full_data)
  output$asu <- shiny::renderTable( asu_summary(),digits = 3 )
  mapgl::maplibre_proxy("initial_map") |> mapgl::clear_layer("basemap")
  output$initial_map <- mapgl::renderMaplibre({
    shiny::req(full_data())
    map_data <- full_data()
    map_data <- map_data |>
      sf::st_make_valid() |>
      sf::st_zm(what = "ZM", drop = TRUE) |>
      dplyr::filter(!sf::st_is_empty(geometry)) |>
      dplyr::mutate(geom_type = sf::st_geometry_type(geometry)) |>
      dplyr::filter(geom_type %in% c("POLYGON", "MULTIPOLYGON")) |>
      dplyr::select(-geom_type)
    if (nrow(map_data) == 0) {
      return(
        mapgl::maplibre(style = mapgl::carto_style("positron")) |>
        mapgl::add_control("No valid polygon geometry to display.", "top-left")
      )
    }
    map_data <- map_data |>
      dplyr::mutate(asunum = dplyr::na_if(asunum, 0L))
    n_asu <- max(map_data$asunum, na.rm = TRUE)
    n_asu <- ifelse(is.finite(n_asu), n_asu, 0L)
    
    palette_logic <- function(n_asu) {
  if (n_asu == 0) {
    list(fill = "#808080",
         legend_vals = "(none)",
         legend_cols = "#808080")

  } else if (n_asu == 1) {
    list(
      fill  = mapgl::step_expr(column="asunum",
                        base="#808080",
                        stops="#7FC97F",
                        values=1,
                        na_color="#444444"),
      legend_vals = 1,
      legend_cols = "#7FC97F"
    )

  } else {
    n_cat <- min(max(n_asu, 3L), 8L)          # 3-to-8 distinct hues
    pal   <- RColorBrewer::brewer.pal(n_cat, "Accent")

    # make colours exactly as long as the value vector
    legend_cols <- rep_len(pal, n_asu)

    breaks <- seq(1 + n_asu / n_cat, n_asu, length.out = n_cat - 1)

    list(
      fill = mapgl::step_expr(column   = "asunum",
                       base     = pal[1],
                       stops    = pal[-1],
                       values   = breaks,
                       na_color = "#444444"),
      legend_vals = seq_len(n_asu),
      legend_cols = legend_cols
    )
  }
}
    
    pal <- palette_logic(n_asu)
    mapgl::maplibre(style = mapgl::carto_style("positron")) |>
      mapgl::fit_bounds(map_data, animate = FALSE) |>
      mapgl::add_fill_layer(
        id                 = "basemap",
        source             = map_data,
        fill_color         = pal$fill,
        fill_opacity       = 0.5,
        fill_outline_color = "black"
      )
  })
})

shiny::observeEvent(input$th_combine, {
  shiny::req(th_state())
  shiny::withProgress(message = "Combining ASUs…", value = 0, {
    st <- tract_hunter_combine_groups(th_state())
  })
  th_state(st)
  res <- tract_hunter_finalize(st)
  full_data(res$full_data  )   ; full_data_reset(res$full_data_reset)
  asu_data(res$asu_data    )   ; asu_tracts(res$asu_tracts)
  asu_summary(res$asu_summary) ; map_data_dbg(res$full_data)
  output$asu <- shiny::renderTable( asu_summary(),digits = 3 )
  mapgl::maplibre_proxy("initial_map") |> mapgl::clear_layer("basemap")
  output$initial_map <- mapgl::renderMaplibre({
    shiny::req(full_data())
    map_data <- full_data()
    map_data <- map_data |>
      sf::st_make_valid() |>
      sf::st_zm(what = "ZM", drop = TRUE) |>
      dplyr::filter(!sf::st_is_empty(geometry)) |>
      dplyr::mutate(geom_type = sf::st_geometry_type(geometry)) |>
      dplyr::filter(geom_type %in% c("POLYGON", "MULTIPOLYGON")) |>
      dplyr::select(-geom_type)
    if (nrow(map_data) == 0) {
      return(
        mapgl::maplibre(style = mapgl::carto_style("positron")) |>
        mapgl::add_control("No valid polygon geometry to display.", "top-left")
      )
    }
    map_data <- map_data |>
      dplyr::mutate(asunum = dplyr::na_if(asunum, 0L))
    n_asu <- max(map_data$asunum, na.rm = TRUE)
    n_asu <- ifelse(is.finite(n_asu), n_asu, 0L)
    
    palette_logic <- function(n_asu) {
  if (n_asu == 0) {
    list(fill = "#808080",
         legend_vals = "(none)",
         legend_cols = "#808080")

  } else if (n_asu == 1) {
    list(
      fill  = mapgl::step_expr(column="asunum",
                        base="#808080",
                        stops="#7FC97F",
                        values=1,
                        na_color="#444444"),
      legend_vals = 1,
      legend_cols = "#7FC97F"
    )

  } else {
    n_cat <- min(max(n_asu, 3L), 8L)          # 3-to-8 distinct hues
    pal   <- RColorBrewer::brewer.pal(n_cat, "Accent")

    # make colours exactly as long as the value vector
    legend_cols <- rep_len(pal, n_asu)

    breaks <- seq(1 + n_asu / n_cat, n_asu, length.out = n_cat - 1)

    list(
      fill = mapgl::step_expr(column   = "asunum",
                       base     = pal[1],
                       stops    = pal[-1],
                       values   = breaks,
                       na_color = "#444444"),
      legend_vals = seq_len(n_asu),
      legend_cols = legend_cols
    )
  }
}
    
    pal <- palette_logic(n_asu)
    mapgl::maplibre(style = mapgl::carto_style("positron")) |>
      mapgl::fit_bounds(map_data, animate = FALSE) |>
      mapgl::add_fill_layer(
        id                 = "basemap",
        source             = map_data,
        fill_color         = pal$fill,
        fill_opacity       = 0.5,
        fill_outline_color = "black"
      )
  })
})

#-------Total Unemployment Box --------------------------------
total_unemp <- shiny::reactive({
  shiny::req(full_data())                                  # wait until available
  full_data() |>
    dplyr::filter(asunum > 0) |>
    dplyr::summarise(unemp = sum(tract_ASU_unemp, na.rm = TRUE)) |>
    dplyr::pull(unemp)
})

output$total_unemp <- shiny::renderUI({
  shiny::HTML(
    paste0("<strong>Total Unemployment in ASUs:</strong> ",
           scales::comma(total_unemp()))
  )
})
```

## Output {data-width="800"}

```{r}
mapgl::maplibreOutput("initial_map", height = "100vh")
```

# Modify ASU Selections

## Controls {data-width="150" style="height: 100vh; overflow-y: auto; padding-right: 10px;"}

These tools allow you to select, inspect, and change ASU designations for individual Census tracts.  *Selected* Census tracts will be outlined in red, and are the tracts updated when you change the ASU number.  You may also click on the map to select or unselect individual tracts. An ASU value of 0 means the tract is not included in any ASU.

```{r}
# Select an ASU
asu_selection_ui <- shiny::reactive({
  shiny::selectInput("select_asunum", "Select ASU Number:",
              choices = c("None", asu_choices()),
              selected = "None")
})
shiny::renderUI(asu_selection_ui())
shiny::renderUI(shiny::HTML("<hr>"))

# Change ASU
shiny::numericInput("new_asu", "Change ASU Value:", value = 0, min = 0)
shiny::actionButton("update", "Update Selected Tracts")
shiny::renderUI(shiny::HTML("<hr>"))

# Clear Selected Tracts
shiny::actionButton("clear", "Clear Selected Tracts")
shiny::renderUI(shiny::HTML("<hr>"))

# Show Data for Selection
shiny::actionButton("preview", "Show Data for Selected Tracts")
asu_choices <- shiny::reactive({
  shiny::req(full_data())                     # only run after full_data exists
  full_data() |> dplyr::pull(asunum) |> unique() |> sort()
})

shiny::renderUI(shiny::HTML("<hr>"))

# Show Lowest UR Tracts in Selection
shiny::selectInput("unemployment_filter", 
             "Highlight selected tracts with:",
             choices = list("Low unemployment" = "low", 
                           "High unemployment" = "high"),
             selected = "low")
shiny::numericInput("percentile", "Percentile Threshold:", value = 5, min = 1, max = 100, step = 1)
shiny::actionButton("filter_percentile", "Highlight Tracts")
shiny::actionButton("clear_percentile", "Clear Highlights")
shiny::renderUI(shiny::HTML("<hr>"))

# Single GROID Selection
shiny::textInput("manual_geoid", "Enter a GEOID:", placeholder = "32031990000")
shiny::actionButton("select_geoid", "Select a Single Tract")
shiny::renderUI(shiny::HTML("<hr>"))

# Reset to Initial Load
shiny::actionButton("reset", "Reset to Initial Data")
```

## Output {data-width="850"}

```{r}
mapgl::maplibreOutput("edit_map", height = "90vh")

shiny::tableOutput("selection_data")

shiny::tableOutput("selection_summary")

output$edit_map <- mapgl::renderMaplibre({
  
  shiny::req(full_data())
  
  number_asus <- max(full_data()$asunum)
  number_categories <- min(c(number_asus, 8))
  asu_per_category <- number_asus/number_categories
  
  # Create breaks for ASU categories, excluding 0
  if (number_categories == 1) {
    # Single ASU: just need one break at 1
    asu_breaks <- 1
    actual_categories <- 1
    brewer_pal <- "#7FC97F"  # Single color
  } else {
    # Multiple ASUs: create breaks from 1 to max, evenly spaced
    asu_breaks <- seq(from = 1, to = number_asus, length.out = number_categories)
    actual_categories <- max(3, number_categories)  # Ensure minimum of 3 for brewer.pal
    full_brewer_pal <- RColorBrewer::brewer.pal(actual_categories, "Accent")
    brewer_pal <- full_brewer_pal[1:number_categories]  # Take only what we need
  }

  mapgl::maplibre(style = mapgl::carto_style("positron")) |>
    mapgl::fit_bounds(full_data(), animate = FALSE) |> 
    mapgl::add_fill_layer(
      id = "basemap",
      source = full_data(),
      fill_color = mapgl::step_expr(
        column = "asunum",
        base = "#808080",  # Grey for asunum == 0 (and anything < first break)
        stops = brewer_pal,
        values = asu_breaks,
        na_color = "#444444"
      ),
      fill_opacity = 0.5,
      fill_outline_color = "black",
      tooltip = mapgl::concat(
        "<strong>ASU Number: </strong>",mapgl::get_column("asunum"), "<br>",
        "<strong>Tract GEOID: </strong>",mapgl::get_column("GEOID"),"<br>",
        "<strong>Tract Population: </strong>",mapgl::number_format(mapgl::get_column("tract_pop_cur"), style = "decimal", maximum_fraction_digits = 0),"<br>",
                "<strong>Tract Labor Force: </strong>",mapgl::number_format(mapgl::get_column("tract_ASU_clf"), style = "decimal", maximum_fraction_digits = 0),"<br>",
        "<strong>Tract Unemployment Rate: </strong>",mapgl::number_format(mapgl::get_column("tract_ASU_urate"), style = "decimal", maximum_fraction_digits = 2),"%<br>",
        "<strong>Tract Unemployment: </strong>",mapgl::number_format(mapgl::get_column("tract_ASU_unemp"), style = "decimal", maximum_fraction_digits = 0),"<br>")
    )
})

# Select or Unselect tracts on click
shiny::observeEvent(input$edit_map_feature_click, {
  click <- input$edit_map_feature_click
  current_selection <- selected_tracts()
  
  # Extract the GEOID from the clicked feature properties
  clicked_geoid <- click$properties$GEOID
  
  # Check if clicked_geoid is not NULL and not empty
  if (is.null(clicked_geoid) || length(clicked_geoid) == 0 || is.na(clicked_geoid)) {
    return()  # Exit early if no valid GEOID
  }
  
  # Add or remove the selected tract
  if (clicked_geoid %in% current_selection) {
    current_selection <- setdiff(current_selection, clicked_geoid)
  } else {
    current_selection <- c(current_selection, clicked_geoid)
  }
  
  selected_tracts(current_selection)
  
  # Update the map highlighting
  if (length(current_selection) > 0) {
    selected_data <- subset(full_data(), GEOID %in% selected_tracts())
    
    mapgl::maplibre_proxy("edit_map") |>
      mapgl::clear_layer("selected") |>
      mapgl::add_line_layer(
        id = "selected",
        source = selected_data,
        line_color = "red",
        line_width = 3,
        line_opacity = 1
      )
  } else {
    # Clear the selection layer if no tracts are selected
    mapgl::maplibre_proxy("edit_map") |>
      mapgl::clear_layer("selected")
  }
  
  # Update the selection table
  output$selection_table <- shiny::renderTable({
    selected_tracts()
  }, digits = 3)
})

# Clear Selected Tracts on Button Click
shiny::observeEvent(input$clear, {
  
  selected_tracts(NULL)
  
  # Update the map highlighting
    mapgl::maplibre_proxy("edit_map") |>
      mapgl::clear_layer("selected")
    return()
})

# Select tracts in an ASU from dropdown
shiny::observeEvent(input$select_asunum, {
  shiny::req(full_data())
  
  # Skip if "None" is selected
  if (input$select_asunum == "None") {
    selected_tracts(NULL)
    mapgl::maplibre_proxy("edit_map") |>
      mapgl::clear_layer("selected")
    return()
  }
  
  # Get all tracts with the selected ASU number
  selected_tract_ids <- full_data() |>
    dplyr::filter(asunum == as.numeric(input$select_asunum)) |>
    dplyr::pull(GEOID)
  
  # Update the selected_tracts reactive value
  selected_tracts(selected_tract_ids)
  
  # Get the filtered data for selected tracts
  selected_data <- subset(full_data(), GEOID %in% selected_tract_ids)
  
  # Highlight the selected tracts on the map using maplibre proxy
  mapgl::maplibre_proxy("edit_map") |>
    mapgl::clear_layer("selected") |>
    mapgl::add_line_layer(
      id = "selected",
      source = selected_data,
      line_color = "red",
      line_width = 3,
      line_opacity = 1
    ) |> 
    mapgl::fit_bounds(selected_data, animate = TRUE)
})

# Select a single tract given a GEOID
shiny::observeEvent(input$select_geoid, {
  shiny::req(full_data())
  
  # Get the selected tract's data
  selected_tract <- full_data() |>
    dplyr::filter(GEOID == input$manual_geoid)
  
  # If the tract exists, highlight it and fit bounds
  if (nrow(selected_tract) > 0) {
    # Highlight the selected tract on the map using maplibre proxy
    mapgl::maplibre_proxy("edit_map") |>
      mapgl::clear_layer("selected") |>
      mapgl::add_line_layer(
        id = "selected",
        source = selected_tract,
        line_color = "red",
        line_width = 3,
        line_opacity = 1
      ) |>
      mapgl::fit_bounds(selected_tract, animate = TRUE)
    
    # Update the selected_tracts reactive value
    selected_tracts(selected_tract$GEOID)
  }
})

# Create a reactive expression that handles the filtering logic
filtered_tracts <- shiny::reactive({
  shiny::req(input$percentile, input$unemployment_filter, full_data(), selected_tracts())
  
  potential_lighlights <- full_data() |>
    dplyr::filter(GEOID %in% selected_tracts(),
           tract_pop_cur > 0)
  
  if (input$unemployment_filter == "low") {
    
    threshold <- stats::quantile(potential_lighlights$tract_ASU_urate, input$percentile/100)
    
    filtered_selected <- potential_lighlights |>
      dplyr::filter(tract_ASU_urate <= threshold,
             tract_ASU_urate > 0) |>
      dplyr::pull(GEOID)
  } else {
    
    threshold <- stats::quantile(potential_lighlights$tract_ASU_urate, 1-(input$percentile/100))
    
    filtered_selected <- potential_lighlights |>
      dplyr::filter(tract_ASU_urate >= threshold,
             tract_ASU_urate > 0) |>
      dplyr::pull(GEOID)
  }
  
  return(filtered_selected)
})

# Single observer that responds to changes in either input
shiny::observeEvent(list(input$filter_percentile, input$unemployment_filter), {
  
  filtered_selected <- filtered_tracts()
  highlighted_tracts(filtered_selected)
  
  filtered_data <- subset(full_data(), GEOID %in% filtered_selected)
  
  mapgl::maplibre_proxy("edit_map") |>
    mapgl::clear_layer("highlighted") |>
    mapgl::add_fill_layer(
      id = "highlighted",
      source = filtered_data,
      fill_color = "black",
      fill_opacity = 0.8
    )
})

# Clear highlights with button click or when changing ASU selection
shiny::observeEvent(list(input$clear_percentile, input$select_asunum), {
  
  mapgl::maplibre_proxy("edit_map") |>
    mapgl::clear_layer("highlighted")
  
})

# Calculate and display a table of data for selected tracts
shiny::observeEvent(input$preview, {
  shiny::req(selected_tracts())

  replacement_data <- full_data() |>
    sf::st_drop_geometry() |>
    subset(GEOID %in% selected_tracts())

  edit_table(replacement_data)

  edit_table() |>
    dplyr::ungroup() |>
    dplyr::summarize(
      tracts = dplyr::n(),
      population = sum(tract_pop_cur, na.rm = TRUE),
      lf = sum(tract_ASU_clf, na.rm = TRUE),
      unemp = sum(tract_ASU_unemp, na.rm = TRUE),
      ur = round(unemp/lf*100, 5)
    ) |>
    edit_summary()

  # Show Preview of Selected Tracts
  output$selection_summary <- shiny::renderTable({
    edit_summary()
  })
})

# Update selected tracts to new ASU number.
shiny::observeEvent(input$update, {
  shiny::req(selected_tracts(), full_data())
  
  # Update the full_data reactive value
  updated_data <- full_data() |>
    dplyr::filter(GEOID %in% selected_tracts()) |>
    dplyr::mutate(asunum = as.numeric(input$new_asu)) |>
    rbind(
      full_data() |>
        dplyr::filter(!(GEOID %in% selected_tracts()))
    )
  
  # Update the reactive value
  full_data(updated_data)
  
  # Clear selected tracts
  selected_tracts(NULL)
  
  # Update map to remove highlight on selected tracts
  mapgl::maplibre_proxy("edit_map") |>
    mapgl::clear_layer("selected")
})

# Reset data to initial data load from Excel input
shiny::observeEvent(input$reset, {
  shiny::req(full_data_reset(), full_data())
  
  # Reset the full_data reactive value
  full_data(full_data_reset())
  
  # Clear selected tracts
  selected_tracts(NULL)
  
  # Update map to remove highlight on selected tracts
  mapgl::maplibre_proxy("edit_map") |>
    mapgl::clear_layer("selected")
})

# OPTIMIZATION 7: Periodic cleanup for long sessions
shiny::observe({
  shiny::invalidateLater(60000)  # Every minute
  if (exists("gc")) gc()  # Clean up memory
}) |> 
shiny::bindEvent(input$update, ignoreInit = TRUE)
```

# Save and Load Data

## Controls {data-width="150"}

These buttons allow you to save the map in progress so that you can load
it again in the future to continue your work.

First, choose a save directory. The default is your current working
directory. After loading data, you can go directly to the ASU
Modification tab to continue making edits.

```{r}
# Directory selection - Simple text input approach
shiny::textInput("save_dir_path", "Save Directory Path:", value = getwd(), width = "100%")
shiny::br()
shiny::actionButton("browse_dir", "Browse for Directory")
shiny::br()
shiny::br()
shiny::textOutput("current_save_dir")
shiny::textOutput("dir_status")
shiny::br()

shiny::actionButton("save_data", "Save Data")
shiny::fileInput("load_data", "Load Data", accept = c(".rds"))

# Reactive value to store the selected directory
save_directory <- shiny::reactiveVal(getwd())  # Default to current working directory

# Observer to handle directory path changes
shiny::observeEvent(input$save_dir_path, {
  if (!is.null(input$save_dir_path) && input$save_dir_path != "") {
    if (dir.exists(input$save_dir_path)) {
      save_directory(input$save_dir_path)
    }
  }
})

# Alternative browse button (opens file dialog for directory selection)
shiny::observeEvent(input$browse_dir, {
  # This will work in RStudio or desktop R
  if (interactive()) {
    selected_dir <- tryCatch({
      utils::choose.dir(default = save_directory(), caption = "Select Save Directory")
    }, error = function(e) {
      # For non-Windows systems, use tcltk
      tryCatch({
        tcltk::tk_choose.dir(default = save_directory(), caption = "Select Save Directory")
      }, error = function(e2) {
        NULL
      })
    })
    
    if (!is.null(selected_dir) && selected_dir != "") {
      shiny::updateTextInput(session, "save_dir_path", value = selected_dir)
      save_directory(selected_dir)
    }
  } else {
    # In web-deployed apps, show instruction
    shiny::showModal(shiny::modalDialog(
      title = "Directory Selection",
      "In web-deployed apps, please manually enter the directory path in the text field above.",
      easyClose = TRUE
    ))
  }
})

# Display current save directory
output$current_save_dir <- shiny::renderText({
  paste("Current save directory: ", save_directory())
})

# Display directory status
output$dir_status <- shiny::renderText({
  if (dir.exists(save_directory())) {
    "✓ Directory exists and is accessible"
  } else {
    "⚠ Directory does not exist - it will be created when saving"
  }
})

# Observer for saving the data
shiny::observeEvent(input$save_data, {
  shiny::req(full_data())
  
  # Use the selected directory
  save_path <- file.path(save_directory(), "saved_data.rds")
  
  # Check if directory exists, create if it doesn't
  if (!dir.exists(save_directory())) {
    dir.create(save_directory(), recursive = TRUE)
  }
  
  # Save the full_data object to an RDS file
  tryCatch({
    saveRDS(full_data(), save_path)
    
    # Provide feedback to the user
    shiny::showModal(shiny::modalDialog(
      title = "Data Saved",
      paste("Your data has been saved to:", save_path),
      easyClose = TRUE
    ))
  }, error = function(e) {
    shiny::showModal(shiny::modalDialog(
      title = "Error Saving Data",
      paste("Failed to save data:", e$message),
      easyClose = TRUE
    ))
  })
})

# Observer for loading the data
shiny::observeEvent(input$load_data, {
  shiny::req(input$load_data)
  
  # Read the RDS file into a data frame
  loaded_data <- tryCatch({
    readRDS(input$load_data$datapath)
  }, error = function(e) {
    shiny::showModal(shiny::modalDialog(
      title = "Error Loading Data",
      "Failed to load the data. Please check the file format.",
      easyClose = TRUE
    ))
    return(NULL)
  })
  
  # If loaded_data is NULL (failed to load), exit the observer
  shiny::req(!is.null(loaded_data))
  
  # Ensure the loaded data is an sf object
  if (!inherits(loaded_data, "sf")) {
    shiny::showModal(shiny::modalDialog(
      title = "Error Loading Data",
      "The loaded data is not a valid sf object.",
      easyClose = TRUE
    ))
    return(NULL)
  }
  
  # Update full_data with the loaded data
  full_data(loaded_data)
  
  # Provide feedback to the user
  shiny::showModal(shiny::modalDialog(
    title = "Data Loaded",
    "Your data has been successfully loaded.",
    easyClose = TRUE
  ))
  
  # Recreate the color scheme logic (same as in renderMaplibre)
  number_asus <- max(full_data()$asunum)
  number_categories <- min(c(number_asus, 8))
  asu_per_category <- number_asus/number_categories
  
  # Create breaks for ASU categories, excluding 0
  if (number_categories == 1) {
    # Single ASU: just need one break at 1
    asu_breaks <- 1
    actual_categories <- 1
    brewer_pal <- "#7FC97F"  # Single color
  } else {
    # Multiple ASUs: create breaks from 1 to max, evenly spaced
    asu_breaks <- seq(from = 1, to = number_asus, length.out = number_categories)
    actual_categories <- max(3, number_categories)  # Ensure minimum of 3 for brewer.pal
    full_brewer_pal <- RColorBrewer::brewer.pal(actual_categories, "Accent")
    brewer_pal <- full_brewer_pal[1:number_categories]  # Take only what we need
  }
  
  # Update the map using maplibre_proxy
  mapgl::maplibre_proxy("edit_map") |>
    mapgl::clear_layer("basemap") |>
    mapgl::add_fill_layer(
      id = "basemap",
      source = full_data(),
      fill_color = mapgl::step_expr(
        column = "asunum",
        base = "#808080",  # Grey for asunum == 0 (and anything < first break)
        stops = brewer_pal,
        values = asu_breaks,
        na_color = "#444444"
      ),
      fill_opacity = 0.5,
      fill_outline_color = "black",
      tooltip = mapgl::concat(
        "<strong>ASU Number: </strong>", mapgl::get_column("asunum"), "<br>",
        "<strong>Tract GEOID: </strong>", mapgl::get_column("GEOID"), "<br>",
        "<strong>Tract Unemployment Rate: </strong>", mapgl::number_format(mapgl::get_column("tract_ASU_urate"), style = "decimal", maximum_fraction_digits = 2), "%<br>",
        "<strong>Tract Unemployment: </strong>", mapgl::number_format(mapgl::get_column("tract_ASU_unemp"), style = "decimal", maximum_fraction_digits = 0), "<br>"
      )
    ) |>
    mapgl::fit_bounds(full_data(), animate = TRUE)
})
```

## Output {data-width="850"}

```{r}
# Empty output section
```

# ASU Review and Finalization

## Controls {data-width="150"}

This screen will allow you to review your selected ASUs. It uses a
threshold of 6.45% unemployment and a population of 10,000, but these
numbers can be modified in case they change in the future.

*Generate ASU Summary* will show a table of all ASUs, and whether they
pass or fail the ASU definitions for unemployment and population. Please
pay attention to these measures - an unemployment rate of 6.449% will
display as 6.45%, but will fail the validation.

Note, you *may* go back and forth between the selection and review
screens.

When ready to create an output file, the *Generate LSS .txt File* button
will create a formatted batch file for upload to LSS.

```{r}
shiny::numericInput("asu_ur", "ASU Unemployment Rate Threshold:", value = 6.45, min = 0)

shiny::numericInput("asu_pop", "ASU Population Threshold:", value = 10000, min = 0)

shiny::actionButton("run_asu_summary", "Generate ASU Summary")
shiny::renderUI(shiny::HTML("<hr>"))

shiny::textOutput("current_save_dir")
shiny::renderUI(shiny::HTML("<hr>"))

shiny::actionButton("lss_txt", "Generate LSS .txt File")
shiny::renderUI(shiny::HTML("<hr>"))

shiny::actionButton("review_txt", "Create Summary CSV")
```

## Output {data-width="850"}

```{r}
shiny::tableOutput("asu_review")

summarized_asu <- shiny::reactiveVal(NULL)

shiny::observeEvent(input$run_asu_summary, {
  
  shiny::req(full_data())
  
  summary_table <- full_data() |>
    sf::st_drop_geometry() |>
    dplyr::group_by(asunum) |>
    dplyr::filter(asunum > 0.5) |>
    dplyr::summarize(
      Tracts = dplyr::n(),
      Population = sum(tract_pop_cur, na.rm = TRUE),
      `Labor Force` = sum(tract_ASU_clf, na.rm = TRUE),
      Unemployment = sum(tract_ASU_unemp, na.rm = TRUE),
      `Unemployment Rate` = round(Unemployment/`Labor Force`*100, 5)
    ) |>
    dplyr::ungroup() |>
    dplyr::mutate(
      ur_qualified = dplyr::if_else(`Unemployment Rate` >= input$asu_ur, TRUE, FALSE),
      pop_qualified = dplyr::if_else(Population >= input$asu_pop, TRUE, FALSE),
      asu_qualified = ur_qualified & pop_qualified
    )
  
  summarized_asu(summary_table)
})

output$asu_review <- shiny::renderTable({
  summarized_asu()
})

shiny::observeEvent(input$lss_txt, {
  
  shiny::req(full_data())

  # Function to generate text content
  generate_txt <- function() {
    df <- full_data() |>
      sf::st_drop_geometry() |>
      dplyr::select(GEOID, asunum) |>
      dplyr::filter(asunum > 0) |>
      dplyr::mutate(asunum = as.integer(asunum),
             GEOID = paste0("14000US", GEOID),
             asunum = paste0("SU", state(), sprintf("%04d", asunum)),
             GEOID = paste(asunum, GEOID, sep = " + ")) |> 
      dplyr::arrange(asunum, GEOID) |>
      dplyr::select(-asunum)

    txt_content <- utils::capture.output(utils::write.table(df, quote=FALSE, row.names=FALSE, col.names = FALSE))
    txt_content <- paste(txt_content, collapse="\n")
    return(txt_content)
  }

  # Get the current save directory from the reactive value
  current_dir <- save_directory()
  
  # Validate directory path
  if (is.null(current_dir) || current_dir == "") {
    shiny::showModal(shiny::modalDialog(
      title = "No Directory Selected",
      "Please select a save directory first in the Save and Load Data tab.",
      easyClose = TRUE
    ))
    return()
  }

  # Create the content
  txt_content <- generate_txt()

  # Use the selected save directory
  filePath <- file.path(current_dir, "lss_batch_file.txt")
  
  # Ensure directory exists
  if (!dir.exists(current_dir)) {
    tryCatch({
      dir.create(current_dir, recursive = TRUE)
    }, error = function(e) {
      shiny::showModal(shiny::modalDialog(
        title = "Directory Error",
        paste("Cannot create directory:", current_dir, "\nError:", e$message),
        easyClose = TRUE
      ))
      return()
    })
  }
  
  tryCatch({
    # Write the file
    writeLines(txt_content, filePath)
    
    # Show success message with file location
    shiny::showModal(shiny::modalDialog(
      title = "File Created Successfully",
      shiny::HTML(paste0(
        "<strong>LSS batch file has been saved to:</strong><br>",
        "<code>", filePath, "</code>"
      )),
      easyClose = TRUE
    ))
    
  }, error = function(e) {
    shiny::showModal(shiny::modalDialog(
      title = "Error Creating File",
      paste("Failed to create LSS file:", e$message),
      easyClose = TRUE
    ))
  })
})

shiny::observeEvent(input$review_txt, {

  shiny::req(full_data())

  # Function to generate CSV content
  generate_csv <- function() {
    df <- full_data() |>
      sf::st_drop_geometry() |>
      dplyr::arrange(asunum, GEOID)
    
    return(df)
  }
  
  # Get the current save directory from the reactive value
  current_dir <- save_directory()
  
  # Validate directory path
  if (is.null(current_dir) || current_dir == "") {
    shiny::showModal(shiny::modalDialog(
      title = "No Directory Selected",
      "Please select a save directory first in the Save and Load Data tab.",
      easyClose = TRUE
    ))
    return()
  }

  # Create the content
  df <- generate_csv()

  # Use the selected save directory
  filePath <- file.path(current_dir, "ASU_Review_File.csv")
  
  # Ensure directory exists
  if (!dir.exists(current_dir)) {
    tryCatch({
      dir.create(current_dir, recursive = TRUE)
    }, error = function(e) {
      shiny::showModal(shiny::modalDialog(
        title = "Directory Error",
        paste("Cannot create directory:", current_dir, "\nError:", e$message),
        easyClose = TRUE
      ))
      return()
    })
  }
  
  tryCatch({
    # Write the CSV file
    utils::write.csv(df, filePath, row.names = FALSE)
    
    # Show success message with file location
    shiny::showModal(shiny::modalDialog(
      title = "File Created Successfully",
      shiny::HTML(paste0(
        "<strong>ASU Review CSV has been saved to:</strong><br>",
        "<code>", filePath, "</code>"
      )),
      easyClose = TRUE
    ))
    
  }, error = function(e) {
    shiny::showModal(shiny::modalDialog(
      title = "Error Creating File",
      paste("Failed to create CSV file:", e$message),
      easyClose = TRUE
    ))
  })
})

####################
## Future Development

# Export Excel Worksheet with tract details and selections.
# Allow "Save" of data with txt/Excel files so single session is not required.
# Better table formatting.
# highlight high unemployment tracts in non-included areas.
# Check for contiguity of selected ASUs after manual edits.
# Export high-resolution images of ASUs for review.
# Use reactlog package to monitor reactive interactions in the code for cleanup. https://mastering-shiny.org/reactive-graph.html
```


# How to Use ASUbuildR

**About ASUloadR**

ASUloadR is an application built in R using Shiny and Flexdashboard to
create a point-and-click environment to build Areas of Substantial
Unemployment (ASU). While this package does not replace the work of an
analyst in a state from working on the ASU process, it provides tools to
make that process more straightforward.

It should be noted, the U.S. Bureau of Labor Statistics has several
options for designating ASUs. **ASUloadR** only uses the addition
method, building regions at the Census Tract level. Analysts may
discover that other alternatives work better for their state in a given
year.

The ASU creation logic in this program was created by a collaboration
between the states of Ohio and Nevada, with the Shiny app and Graphical
User Interface designed by Nevada’s Research & Analysis Bureau.

The Github repository for this package can be found at
<https://github.com/schmidtDETR/ASUbuildR>

**About the ASU Process**

The ASU process typically begins when the U.S. Bureau of Labor
Statistics distributes to each state a file providing the calculated
inputs for regions within the state from which ASUs must be designated.
This is provided as an Excel sheet with a filename like `ST_asuYY.xlsx`
where ST is the state abbreviation and YY is the year for which the ASU
is being designated. **ASUloadR** is currently designed to pull
information directly from this file, including identifying the state and
year for which data should be retrieved.

Because this file is built using public information but using
preliminary LAUS data for June of the current year, archives of these
files are not publicly available but also do not contain confidential
information. Future versions of ASUloadR may build these input files
directly, but currently the state-specific input file is required.

ASUs are required to meet three elements to be considered. First, the
region must be geographically contiguous (including corner-to-corner
intersections). Second, the region must have a population of at least
10,000. Third, the unemployment rate in the region must be at least
6.5%. The methodology in **BLSloadR** looks at each census tract with an
unemployment rate of at least 6.45%, then adds the adjacent tract with
the next-highest unemployment rate (or a labor force of 0), and
continues until the unemployment rate in the combined region is \<6.45%.
It then removes the last-added tract, designates the region as an ASU,
and continues with the next-highest remaining unused tract in the state.
It continues building regions until there are no remaining tracts with a
rate of at least 6.45%, then stops.

**Using ASUloadR**

The basic functionality of **ASUloadR** is simple. First, install the
package. Second, call the `launch_ASUloadR()` function. If you prefer,
you don’t even have to load the package into your library, just call it
directly with `ASUloadR::launch_ASUloadR()`. By default, this will
launch the **ASUloadR** Shiny app in your default browser window.

**Basic Navigation**

Within the app window, there are a series of tabs across the top. These
control the basic navigation within the app. The functionality of each
tab will be described in detail below.

-   Data Initialization: this is where you load the Excel file from BLS.

-   Load Initial ASU: here you use the data from BLS to generate an
    initial list of potential ASUs.

-   Modify ASU Selections: this is the primary window you will interact
    with. It allows for the manipulation and refinement of the data.

-   Save and Load Data: this allows you to save the current state of the
    modified data and maps to be loaded later. If you have already saved
    data, you can come straight here to load that map.

-   ASU Review and Finalization: this tab contains tools to review the
    summarized ASUs, to generate an output CSV file to review individual
    tracts, and to generate a batch TXT file that can be uploaded to
    BLS.

**Data Initialization**

To begin the ASU building process, click the `Browse` button on the left
side of the page. Once a file has been selected, an overview of the file
will appear on the right to confirm the file has successfully loaded.
You may review the contents of the columns to ensure that data appears
to be loaded correctly. This script assumes the columns are maintained
in a consistent order by BLS - changes to the structure of the file will
require updates to the structure of this code.

When review is complete, continue to the next tab - Load Initial ASU.

**Load Initial ASU**

To begin the ASU designation process, click the
`Load Tracts and Initialize ASU` button. This will execute the
tract-by-tract ASU building process. Small states may see this process
run in under 20 seconds. The largest states may take up to 5 minutes.
When the process is complete, the app will render a map to on the right
side of the page. The number of colors on this map is limited to 8, so
if more than 8 potential ASUs are identified, more than one ASU will use
the same color.

In addition, note that a table of the potential ASUs will appear below
the button. This will give the analyst a sense of how many tracts may be
worth merging into larger ASUs. In general, regions with 3 or fewer
tracts are unlikely to meet the population threshold to qualify as an
ASU.

To begin manipulating the data, proceed to the next tab, Modify ASU
Selections. Or, if the number of modifications is large or the state
takes a long time to run, skip ahead to perform an initial save of the
data on Save and Load Data.

**Modify ASU Selections**

This tab is where all edits to the ASU selections are made. A number of
tools are provided to aid in the optimization of the ASUs. In general,
*selected* tracts will be outlined in red on the map.

-   Hover over the map. Hovering the mouse over the map will display
    information about that tract useful to the selection process.

-   Click on the map. Clicking on the map will select, or unselect, a
    particular tract.

-   Select ASU Number: This dropdown allows you to select all the tracts
    in a particular ASU. If you select None, this will effectively clear
    all selected tracts.

-   Change ASU Value / Update Selected Tracts: This is how you change
    the pre-assigned ASU number. Enter the numeric value in the box
    under *Change ASU Value:* and then click the *Update Selected
    Tracts* to change the value. The numeric value remains in the box,
    providing a convenient way to keep changing tracts or groups of
    tracts to the same ASU. Further, changing the ASU number to 0 is how
    selected tracts are removed from any ASUs.

-   Show Data for Selected Tracts: This will generate a table below the
    map which has the aggregated ASU data for all selected tracts. This
    may help with determining whether it is efficient to add a tract or
    group of tracts to an existing ASU.

-   Percentile Threshold / Show Tracts with Lowest UR: This allows you
    to enter a numeric value (0-100) which will highlight the tracts
    within the current selection that have the lowest unemployment
    rates. As the analyst changes ASUs, this helps identify tracts which
    might be good candidates to remove from an ASU to add others in.
    While the algorithm will add tracts until the combined rate is as
    low as possible, it does not know whether a tract with low
    unemployment would be useful to “bridge” to a further high
    unemployment tract that could not otherwise qualify as an ASU.
    *Note: this functionality currently **removes highlighting from
    still-selected tracts**. To make changes, please Clear Selected
    Tracts, then select the tract you wish to modify.*

-   Enter a GEOID / Select a Single Tract: This functionality is most
    useful when using the CSV output that this app generates on the
    **ASU Review and Finalization** tab. Given the 11-character GEOID,
    you can input that to highlight a single tract to examine where it
    fits. This can be helpful for fine-tuning - reviewing the
    highest-unemployment tracts not included in an ASU to ensure they
    cannot be connected in to improve the ASU.

-   Reset to Initial Data: This button will reset all changes you have
    made to the state of the map after the **Load Initial ASU** process.
    For when you’ve just broken everything and want to start over. Use
    with caution!

**Save and Load Data**

This tab contains some simple options to help save and load the current
state of the map. While Nevada had only 6 initial ASUs to review other
states may have over 100! This will save the background data of the app
as an RDS file, or load data from an RDS file.

To specify a directory other than your working directory, paste that
directory into the `Save Directory Path` box.

**ASU Review and Finalization**

This will typically be the last screen in the process. Here, you may
test the ASUs you have created against the required numeric thresholds
using `Generate ASU Summary` - this is most useful for validating edge
cases, when the calculated aggregate ASU rate is less than but rounds up
to 6.45. Because the criteria for an ASU is an unemployment rate of
6.5%, a rate of 6.449% will not qualify. The TRUE/FALSE outputs in the
table provide the most reliable test for whether the ASU will qualify.

Generate LSS .txt File and Create Summary CSV will both create files in
the directory specified in the **Save and Load Data** tab (or your
working directory). The LSS TXT file should be formatted to be able to
upload to LSS directly once the ASUs are completed. The Summary CSV file
provides a handy output of all selected tracts and a useful tool to
review the selections for high-unemployment tracts that were not
included.<|MERGE_RESOLUTION|>--- conflicted
+++ resolved
@@ -11,19 +11,6 @@
 ---
 
 ```{r setup, include=FALSE}
-<<<<<<< HEAD
-library(shiny)
-library(flexdashboard)
-library(mapgl)
-library(tigris)
-library(sf)
-library(sfdep)
-library(tidyverse)
-library(readxl)
-## ---- compile-helpers-if-needed -----------------------------------------
-library(Rcpp)
-library(here)
-
 # Are we in a development repo?
 src_cpp_files <- c("choose_best_neighbor.cpp",
                    "build_edges.cpp",
@@ -47,16 +34,9 @@
   maybe_sourceCpp("choose_best_drop",     src_paths[3])
 } else {
   message("→ Installed package mode")
-  library(ASUbuildR)  # Loads compiled .dll/.so with registered functions
 }
-## ------------------------------------------------------------------------
-=======
-# Remove all library() calls and use explicit namespace references
-
-Rcpp::sourceCpp("../../src/choose_best_neighbor.cpp")
-Rcpp::sourceCpp("../../src/build_edges.cpp")
-Rcpp::sourceCpp("../../src/choose_best_drop.cpp")
->>>>>>> 546c316a
+
+
 
 ## ---- tigris cache ----------------------------------------------------
 ## put cached TIGER/Line ZIPs in a per-user cache folder that is always
