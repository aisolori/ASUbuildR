--- conflicted
+++ resolved
@@ -408,12 +408,7 @@
 
   ## 1 · Wrap the whole long job in withProgress -------------------------
   shiny::withProgress(message = "Running ASU initialisation…", value = 0, {
-<<<<<<< HEAD
-=======
-    
-    # Add force year = 2021 option for New England  # <-- you can remove this comment now
-
->>>>>>> 481f79df
+
     ## 1a · Build tracts + neighbours (can take ~10–60 s the first time)
     shiny::incProgress(0.10, detail = "Downloading Census shapefiles…")
     
@@ -460,23 +455,14 @@
     asu_data(res$asu_data)
     asu_tracts(res$asu_tracts)
     asu_summary(res$asu_summary)
-    map_geom(prep_map_data(res$full_data))
+    map_geom(prep_map_data(res$full_data))}
 
     output$asu <- shiny::renderTable(asu_summary(), digits = 3)
 
     ## 5. (Re‑)draw the first map ----------------------------------
 
-<<<<<<< HEAD
     output$initial_map <- mapgl::renderMaplibre({
       shiny::req(map_geom())
-      map_data <- map_geom()
-
-      if (nrow(map_data) == 0) {
-        return(
-          mapgl::maplibre(style = mapgl::carto_style("positron")) |>
-            mapgl::add_control("No valid polygon geometry to display.", "top-left")
-=======
-  output$initial_map <- mapgl::renderMaplibre({
 
     shiny::req(full_data())
     map_data <- full_data()
@@ -503,44 +489,6 @@
 
     n_asu <- max(map_data$asunum, na.rm = TRUE)
     n_asu <- ifelse(is.finite(n_asu), n_asu, 0L)
-
-    palette_logic <- function(n_asu) {
-  if (n_asu == 0) {
-    list(fill = "#E0E0E0",
-         legend_vals = "(none)",
-         legend_cols = "#E0E0E0")
-
-  } else if (n_asu == 1) {
-    list(
-      fill  = mapgl::step_expr(column="asunum",
-                        base="#E0E0E0",
-                        stops="#7FC97F",
-                        values=1,
-                        na_color="#E0E0E0"),
-      legend_vals = 1,
-      legend_cols = "#7FC97F"
-    )
-
-  } else {
-    n_cat <- min(max(n_asu, 3L), 8L)          # 3-to-8 distinct hues
-    pal   <- RColorBrewer::brewer.pal(n_cat, "Accent")
-
-    # make colours exactly as long as the value vector
-    legend_cols <- rep_len(pal, n_asu)
-
-    breaks <- seq(1 + n_asu / n_cat, n_asu, length.out = n_cat - 1)
-
-    list(
-      fill = mapgl::step_expr(column   = "asunum",
-                       base     = pal[1],
-                       stops    = pal[-1],
-                       values   = breaks,
-                       na_color = "#E0E0E0"),
-      legend_vals = seq_len(n_asu),
-      legend_cols = legend_cols
-    )
-  }
-}
 
     pal <- palette_logic(n_asu)
 
@@ -563,9 +511,8 @@
           "<strong>Unemp: </strong>",
           mapgl::number_format(mapgl::get_column("tract_ASU_unemp"),
                         style = "decimal", maximum_fraction_digits = 0), "<br>"
->>>>>>> 481f79df
-        )
-      }
+
+        ))
 
       # ---- 6·2 palette / breaks ---------------------------------------
       map_data <- map_data |>
@@ -608,8 +555,9 @@
           type   = "categorical"
         )
     })
-  }
-}) # ---- end observeEvent -------------------------------------------------
+  })
+  
+  # ---- end observeEvent -------------------------------------------------
 
 shiny::observeEvent(input$th_pass, {
   shiny::req(th_state())
@@ -637,8 +585,7 @@
     n_asu <- max(map_data$asunum, na.rm = TRUE)
     n_asu <- ifelse(is.finite(n_asu), n_asu, 0L)
     
-<<<<<<< HEAD
-=======
+
     palette_logic <- function(n_asu) {
   if (n_asu == 0) {
     list(fill = "#E0E0E0",
@@ -677,7 +624,6 @@
   }
 }
     
->>>>>>> 481f79df
     pal <- palette_logic(n_asu)
     mapgl::maplibre(style = mapgl::carto_style("positron")) |>
       mapgl::fit_bounds(map_data, animate = FALSE) |>
@@ -717,47 +663,8 @@
     n_asu <- max(map_data$asunum, na.rm = TRUE)
     n_asu <- ifelse(is.finite(n_asu), n_asu, 0L)
     
-<<<<<<< HEAD
-=======
-    palette_logic <- function(n_asu) {
-  if (n_asu == 0) {
-    list(fill = "#E0E0E0",
-         legend_vals = "(none)",
-         legend_cols = "#E0E0E0")
-
-  } else if (n_asu == 1) {
-    list(
-      fill  = mapgl::step_expr(column="asunum",
-                        base="#E0E0E0",
-                        stops="#7FC97F",
-                        values=1,
-                        na_color="#E0E0E0"),
-      legend_vals = 1,
-      legend_cols = "#7FC97F"
-    )
-
-  } else {
-    n_cat <- min(max(n_asu, 3L), 8L)          # 3-to-8 distinct hues
-    pal   <- RColorBrewer::brewer.pal(n_cat, "Accent")
-
-    # make colours exactly as long as the value vector
-    legend_cols <- rep_len(pal, n_asu)
-
-    breaks <- seq(1 + n_asu / n_cat, n_asu, length.out = n_cat - 1)
-
-    list(
-      fill = mapgl::step_expr(column   = "asunum",
-                       base     = pal[1],
-                       stops    = pal[-1],
-                       values   = breaks,
-                       na_color = "#E0E0E0"),
-      legend_vals = seq_len(n_asu),
-      legend_cols = legend_cols
-    )
-  }
-}
-    
->>>>>>> 481f79df
+
+
     pal <- palette_logic(n_asu)
     mapgl::maplibre(style = mapgl::carto_style("positron")) |>
       mapgl::fit_bounds(map_data, animate = FALSE) |>
